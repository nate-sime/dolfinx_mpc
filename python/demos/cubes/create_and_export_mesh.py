--- conflicted
+++ resolved
@@ -246,31 +246,13 @@
     if celltype == "quad":
         N = 2
         ct = dolfinx.cpp.mesh.CellType.quadrilateral
-<<<<<<< HEAD
-=======
-        mesh0 = dolfinx.UnitSquareMesh(MPI.COMM_WORLD, N, N, ct)
-        mesh1 = dolfinx.UnitSquareMesh(MPI.COMM_WORLD, 2*N, 2*N, ct)
->>>>>>> 6801b13e
-        nv = 4
     elif celltype == "tri":
         N = 2
         ct = dolfinx.cpp.mesh.CellType.triangle
-<<<<<<< HEAD
-=======
-        mesh0 = dolfinx.RectangleMesh(MPI.COMM_WORLD,
-                                      [np.array([0.0, 0.0, 0]),
-                                       np.array([1.0, 1.0, 0])], [N, N],
-                                      ct, diagonal="crossed")
-
-        mesh1 = dolfinx.RectangleMesh(MPI.COMM_WORLD,
-                                      [np.array([0.0, 0.0, 0]),
-                                       np.array([1.0, 1.0, 0])], [2*N, 2*N],
-                                      ct, diagonal="crossed")
->>>>>>> 6801b13e
-        nv = 3
     else:
         raise ValueError("celltype has to be tri or quad")
 
+    nv = dolfinx.cpp.mesh.cell_num_vertices(ct)
     mesh0 = dolfinx.UnitSquareMesh(dolfinx.MPI.comm_world, N, N, ct)
     mesh1 = dolfinx.UnitSquareMesh(dolfinx.MPI.comm_world, 2*N, 2*N, ct)
     mesh0.geometry.x[:, 1] += 1
