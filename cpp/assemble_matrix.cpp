// Copyright (C) 2020-2021 Jorgen S. Dokken
//
// This file is part of DOLFINX_MPC
//
// SPDX-License-Identifier:    LGPL-3.0-or-later

#include "assemble_matrix.h"
#include <dolfinx/fem/Constant.h>
#include <dolfinx/fem/DirichletBC.h>
#include <dolfinx/fem/utils.h>
#include <iostream>

namespace
{
//-----------------------------------------------------------------------------
template <typename T>
void modify_mpc_cell_rect(
    const std::function<int(std::int32_t, const std::int32_t*, std::int32_t,
                            const std::int32_t*, const T*)>& mat_set,
    const std::array<int, 2> num_dofs, xt::xtensor<T, 2>& Ae,
    const std::array<xtl::span<const int32_t>, 2>& dofs, std::array<int, 2> bs,
    const std::array<xtl::span<const int32_t>, 2>& slave_indices,
    const std::array<const std::shared_ptr<
                         const dolfinx::graph::AdjacencyList<std::int32_t>>,
                     2>& masters,
    const std::array<
        const std::shared_ptr<const dolfinx::graph::AdjacencyList<T>>, 2>&
        coeffs,
    const std::array<std::vector<std::int32_t>, 2>& local_indices,
    const std::array<std::vector<bool>, 2>& is_slave)
{

  // Arrays for flattened master slave data
  std::array<std::vector<std::int32_t>, 2> flattened_masters;
  std::array<std::vector<std::int32_t>, 2> flattened_slaves;
  std::array<std::vector<std::int32_t>, 2> slaves_loc;
  std::array<std::vector<T>, 2> flattened_coeffs;
  for (int axis = 0; axis < 2; ++axis)
  {
    for (std::int32_t i = 0; i < slave_indices[axis].size(); ++i)
    {
      xtl::span<const std::int32_t> local_masters
          = masters[axis]->links(slave_indices[axis][i]);
      xtl::span<const T> local_coeffs
          = coeffs[axis]->links(slave_indices[axis][i]);

      for (std::int32_t j = 0; j < local_masters.size(); ++j)
      {
        slaves_loc[axis].push_back(i);
        flattened_slaves[axis].push_back(local_indices[axis][i]);
        flattened_masters[axis].push_back(local_masters[j]);
        flattened_coeffs[axis].push_back(local_coeffs[j]);
      }
    }
  }

  // Create copy to use for distribution to master dofs
  const xt::xtensor<T, 2> Ae_original = Ae;

  assert(num_dofs[0] == dofs[0].size());
  assert(num_dofs[1] == dofs[1].size());
  const std::array<std::int32_t, 2> num_dofs_unrolled
      = {bs[0] * num_dofs[0], bs[1] * num_dofs[1]};
  // Build matrix where all (slave_i, slave_j) entries are 0 for usage in row
  // and column addition
  xt::xtensor<T, 2> Ae_stripped
      = xt::empty<T>({num_dofs_unrolled[0], num_dofs_unrolled[1]});
  for (std::int32_t i = 0; i < num_dofs_unrolled[0]; ++i)
    for (std::int32_t j = 0; j < num_dofs_unrolled[1]; ++j)
      Ae_stripped(i, j) = (is_slave[0][i] && is_slave[1][j]) ? 0 : Ae(i, j);

  // Unroll dof blocks
  std::array<std::vector<std::int32_t>, 2> mpc_dofs
      = {std::vector<std::int32_t>(num_dofs_unrolled[0]),
         std::vector<std::int32_t>(num_dofs_unrolled[1])};
  for (int axis = 0; axis < 2; ++axis)
    for (std::int32_t j = 0; j < dofs[axis].size(); ++j)
      for (std::int32_t k = 0; k < bs[axis]; ++k)
        mpc_dofs[axis][j * bs[axis] + k] = dofs[axis][j] * bs[axis] + k;

  const std::array<const std::function<void(const std::int32_t&,
                                            const std::int32_t&, const T&)>,
                   2>
      inserters = {[&](const std::int32_t& local_index,
                       const std::int32_t& master, const T& coeff) -> void
                   {
                     xt::row(Ae, local_index).fill(0);
                     const xt::xarray<T> Acols
                         = coeff * xt::row(Ae_stripped, local_index);
                     mat_set(1, &master, num_dofs_unrolled[0],
                             mpc_dofs[1].data(), Acols.data());
                   },
                   [&](const std::int32_t& local_index,
                       const std::int32_t& master, const T& coeff) -> void
                   {
                     xt::col(Ae, local_index).fill(0);
                     const xt::xarray<T> Arows
                         = coeff * xt::col(Ae_stripped, local_index);
                     mat_set(num_dofs_unrolled[1], mpc_dofs[0].data(), 1,
                             &master, Arows.data());
                   }};

  // Insert: (slave_i, :) rows to (master_i, :)
  //         (:, slave_j) cols to (:, master_j)
  for (int axis = 0; axis < 2; ++axis)
  {
    for (std::int32_t i = 0; i < flattened_slaves[axis].size(); ++i)
    {
      const std::int32_t& local_index = flattened_slaves[axis][i];
      const std::int32_t& master = flattened_masters[axis][i];
      const T& coeff = flattened_coeffs[axis][i];
      inserters[axis](local_index, master, coeff);
    }
  }

  // Insert the (slave_i, slave_j) contributions to (master_i, master_j)
  for (std::int32_t i = 0; i < flattened_slaves[0].size(); ++i)
  {
    for (std::int32_t j = 0; j < flattened_slaves[1].size(); ++j)
    {
      const std::int32_t& local_index0 = flattened_slaves[0][i];
      const std::int32_t& local_index1 = flattened_slaves[1][j];
      const std::int32_t& master0 = flattened_masters[0][i];
      const std::int32_t& master1 = flattened_masters[1][j];
      const T& coeff0 = flattened_coeffs[0][i];
      const T& coeff1 = flattened_coeffs[1][j];

      const T Amaster
          = coeff0 * coeff1 * Ae_original(local_index0, local_index1);
      mat_set(1, &master0, 1, &master1, &Amaster);
    }
  }
} // namespace

//-----------------------------------------------------------------------------
template <typename T, typename E_DESC>  // E_DESC, the entity description
void assemble_entity_impl(
    const std::function<int(std::int32_t, const std::int32_t*, std::int32_t,
                            const std::int32_t*, const T*)>&
        mat_add_block_values,
    const std::function<int(std::int32_t, const std::int32_t*, std::int32_t,
                            const std::int32_t*, const T*)>& mat_add_values,
    const dolfinx::mesh::Mesh& mesh,
    const std::vector<E_DESC>& active_entities,
    const dolfinx::graph::AdjacencyList<std::int32_t>& dofmap0, int bs0,
    const dolfinx::graph::AdjacencyList<std::int32_t>& dofmap1, int bs1,
    const std::vector<bool>& bc0, const std::vector<bool>& bc1,
<<<<<<< HEAD
    const dolfinx::array2d<T>& coeffs, const std::vector<T>& constants,
=======
    const std::function<void(T*, const T*, const T*, const double*, const int*,
                             const std::uint8_t*)>& kernel,
    const xtl::span<const T> coeffs, int cstride,
    const std::vector<T>& constants,
>>>>>>> 25543be6
    const xtl::span<const std::uint32_t>& cell_info,
    const std::shared_ptr<const dolfinx_mpc::MultiPointConstraint<T>>& mpc0,
    const std::shared_ptr<const dolfinx_mpc::MultiPointConstraint<T>>& mpc1,
    const std::function<const std::int32_t(const E_DESC&)> fetch_cells,
    const std::function<void(xt::xtensor<T, 2>&, const E_DESC&)>
      assemble_local_element_matrix)
{
  dolfinx::common::Timer timer("~MPC (C++): Assemble entity");

  // Get MPC data
  const std::array<
      const std::shared_ptr<const dolfinx::graph::AdjacencyList<std::int32_t>>,
      2>
      masters = {mpc0->masters_local(), mpc1->masters_local()};
  const std::array<
      const std::shared_ptr<const dolfinx::graph::AdjacencyList<T>>, 2>
      coefficients = {mpc0->coeffs(), mpc1->coeffs()};
  const std::array<const xtl::span<const std::int32_t>, 2> slaves
      = {mpc0->slaves(), mpc1->slaves()};

  std::array<xtl::span<const std::int32_t>, 2> slave_cells
      = {mpc0->slave_cells(), mpc1->slave_cells()};
  const std::array<
      const std::shared_ptr<const dolfinx::graph::AdjacencyList<std::int32_t>>,
      2>
      cell_to_slaves = {mpc0->cell_to_slaves(), mpc1->cell_to_slaves()};

  // Compute local indices for slave cells
  std::array<std::vector<bool>, 2> is_slave_entity
      = {std::vector<bool>(active_entities.size(), false),
         std::vector<bool>(active_entities.size(), false)};
  std::array<std::vector<std::int32_t>, 2> slave_cell_index
      = {std::vector<std::int32_t>(active_entities.size(), -1),
         std::vector<std::int32_t>(active_entities.size(), -1)};

  for (std::int32_t i = 0; i < active_entities.size(); ++i)
  {
    const std::int32_t cell = fetch_cells(active_entities[i]);
    for (std::int32_t axis = 0; axis < 2; ++axis)
    {
      for (std::int32_t j = 0; j < slave_cells[axis].size(); ++j)
        if (slave_cells[axis][j] == cell)
        {
          is_slave_entity[axis][i] = true;
          slave_cell_index[axis][i] = j;
          break;
        }
    }
  }

  // Iterate over all entities
  // NOTE: Assertion that all links have the same size (no P refinement)
  const int num_dofs0 = dofmap0.links(0).size();
  const int num_dofs1 = dofmap1.links(0).size();
  const std::uint32_t ndim0 = bs0 * num_dofs0;
  const std::uint32_t ndim1 = bs1 * num_dofs1;
  xt::xtensor<T, 2> Ae({ndim0, ndim1});
  const xtl::span<T> _Ae(Ae);
  for (std::int32_t l = 0; l < active_entities.size(); ++l)
  {
<<<<<<< HEAD
    const std::int32_t cell = fetch_cells(active_entities[l]);
    assemble_local_element_matrix(Ae, active_entities[l]);
=======

    const std::int32_t cell = facets[l].first;
    const int local_facet = facets[l].second;

    // Get cell vertex coordinates
    xtl::span<const std::int32_t> x_dofs = x_dofmap.links(cell);
    for (std::size_t i = 0; i < x_dofs.size(); ++i)
    {
      std::copy_n(xt::row(x_g, x_dofs[i]).begin(), 3,
                  std::next(coordinate_dofs.begin(), 3 * i));
    }
    // Tabulate tensor
    std::uint8_t perm = get_perm(cell * num_cell_facets + local_facet);
    std::fill(Ae.data(), Ae.data() + Ae.size(), 0);
    kernel(Ae.data(), coeffs.data() + cell * cstride, constants.data(),
           coordinate_dofs.data(), &local_facet, &perm);
    apply_dof_transformation(_Ae, cell_info, cell, ndim1);
    apply_dof_transformation_to_transpose(_Ae, cell_info, cell, ndim0);
>>>>>>> 25543be6

    // Zero rows/columns for essential bcs
    xtl::span<const std::int32_t> dmap0 = dofmap0.links(cell);
    xtl::span<const std::int32_t> dmap1 = dofmap1.links(cell);
    if (!bc0.empty())
    {
      for (std::int32_t i = 0; i < num_dofs0; ++i)
      {
        for (std::int32_t k = 0; k < bs0; ++k)
        {
          if (bc0[bs0 * dmap0[i] + k])
            xt::row(Ae, bs0 * i + k).fill(0);
        }
      }
    }

    if (!bc1.empty())
    {
      for (std::int32_t j = 0; j < num_dofs1; ++j)
      {
        for (std::int32_t k = 0; k < bs1; ++k)
        {
          if (bc1[bs1 * dmap1[j] + k])
            xt::col(Ae, bs1 * j + k).fill(0);
        }
      }
    }

    const std::array<int, 2> bs = {bs0, bs1};
    const std::array<xtl::span<const int32_t>, 2> dofs = {dmap0, dmap1};
    const std::array<int, 2> num_dofs = {num_dofs0, num_dofs1};
    std::array<xtl::span<const int32_t>, 2> slave_indices;
    std::array<std::vector<bool>, 2> is_slave
        = {std::vector<bool>(ndim0, false), std::vector<bool>(ndim1, false)};
    std::array<std::vector<std::int32_t>, 2> local_indices;

    if (is_slave_entity[0][l] or is_slave_entity[1][l])
    {
      for (int axis = 0; axis < 2; ++axis)
      {
        // Assuming test and trial space has same number of dofs and dofs per
        // cell
        slave_indices[axis]
            = cell_to_slaves[axis]->links(slave_cell_index[axis][l]);
        // Find local position of every slave
        local_indices[axis]
            = std::vector<std::int32_t>(slave_indices[axis].size());

        for (std::int32_t i = 0; i < slave_indices[axis].size(); ++i)
        {
          bool found = false;
          for (std::int32_t j = 0; j < dofs[axis].size(); ++j)
          {
            for (std::int32_t k = 0; k < bs[axis]; ++k)
            {
              if (bs[axis] * dofs[axis][j] + k
                  == slaves[axis][slave_indices[axis][i]])
              {
                local_indices[axis][i] = bs[axis] * j + k;
                is_slave[axis][bs[axis] * j + k] = true;
                found = true;
                break;
              }
            }
            if (found)
              break;
          }
        }
      }
      modify_mpc_cell_rect<T>(mat_add_values, num_dofs, Ae, dofs, bs,
                              slave_indices, masters, coefficients,
                              local_indices, is_slave);
    }
    mat_add_block_values(dmap0.size(), dmap0.data(), dmap1.size(), dmap1.data(),
                         Ae.data());
  }
} // namespace
//-----------------------------------------------------------------------------
template <typename T>
<<<<<<< HEAD
=======
void assemble_cells_impl(
    const std::function<int(std::int32_t, const std::int32_t*, std::int32_t,
                            const std::int32_t*, const T*)>&
        mat_add_block_values,
    const std::function<int(std::int32_t, const std::int32_t*, std::int32_t,
                            const std::int32_t*, const T*)>& mat_add_values,
    const dolfinx::mesh::Geometry& geometry,
    const std::vector<std::int32_t>& active_cells,
    std::function<void(xtl::span<T>, const xtl::span<const std::uint32_t>,
                       const std::int32_t, const int)>
        apply_dof_transformation,
    const dolfinx::graph::AdjacencyList<std::int32_t>& dofmap0, int bs0,
    std::function<void(xtl::span<T>, const xtl::span<const std::uint32_t>,
                       const std::int32_t, const int)>
        apply_dof_transformation_to_transpose,
    const dolfinx::graph::AdjacencyList<std::int32_t>& dofmap1, int bs1,
    const std::vector<bool>& bc0, const std::vector<bool>& bc1,
    const std::function<void(T*, const T*, const T*, const double*, const int*,
                             const std::uint8_t*)>& kernel,
    const xtl::span<const T>& coeffs, int cstride,
    const std::vector<T>& constants,
    const xtl::span<const std::uint32_t>& cell_info,
    const std::shared_ptr<const dolfinx_mpc::MultiPointConstraint<T>>& mpc)
{
  dolfinx::common::Timer timer("~MPC (C++): Assemble cells");

  // Get MPC data
  const std::shared_ptr<const dolfinx::graph::AdjacencyList<std::int32_t>>
      masters = mpc->masters_local();
  const std::shared_ptr<const dolfinx::graph::AdjacencyList<T>>& coefficients
      = mpc->coeffs();
  const xtl::span<const std::int32_t> slaves = mpc->slaves();

  xtl::span<const std::int32_t> slave_cells = mpc->slave_cells();
  const std::shared_ptr<const dolfinx::graph::AdjacencyList<std::int32_t>>&
      cell_to_slaves
      = mpc->cell_to_slaves();

  // Prepare cell geometry
  const dolfinx::graph::AdjacencyList<std::int32_t>& x_dofmap
      = geometry.dofmap();

  // FIXME: Add proper interface for num coordinate dofs
  const int num_dofs_g = x_dofmap.num_links(0);
  const xt::xtensor<double, 2>& x_g = geometry.x();

  // Compute local indices for slave cells
  std::vector<bool> is_slave_cell(active_cells.size(), false);
  std::vector<std::int32_t> slave_cell_index(active_cells.size(), -1);
  for (std::int32_t i = 0; i < slave_cells.size(); ++i)
  {
    for (std::int32_t j = 0; j < active_cells.size(); ++j)
    {
      if (slave_cells[i] == active_cells[j])
      {
        is_slave_cell[j] = true;
        slave_cell_index[j] = i;
        break;
      }
    }
  }

  // Iterate over active cells
  std::vector<double> coordinate_dofs(3 * num_dofs_g);
  const int num_dofs0 = dofmap0.links(0).size();
  const int num_dofs1 = dofmap1.links(0).size();
  const size_t ndim0 = num_dofs0 * bs0;
  const size_t ndim1 = num_dofs1 * bs1;
  xt::xtensor<T, 2> Ae({ndim0, ndim1});
  const xtl::span<T> _Ae(Ae);
  for (std::int32_t l = 0; l < active_cells.size(); ++l)
  {
    // Get cell coordinates/geometry
    const std::int32_t c = active_cells[l];
    xtl::span<const int32_t> x_dofs = x_dofmap.links(c);
    for (std::size_t i = 0; i < x_dofs.size(); ++i)
    {
      std::copy_n(xt::row(x_g, x_dofs[i]).begin(), 3,
                  std::next(coordinate_dofs.begin(), 3 * i));
    }
    // Tabulate tensor
    std::fill(Ae.data(), Ae.data() + Ae.size(), 0);
    kernel(Ae.data(), coeffs.data() + c * cstride, constants.data(),
           coordinate_dofs.data(), nullptr, nullptr);
    apply_dof_transformation(_Ae, cell_info, c, ndim1);
    apply_dof_transformation_to_transpose(_Ae, cell_info, c, ndim0);

    // Zero rows/columns for essential bcs
    xtl::span<const int32_t> dofs0 = dofmap0.links(c);
    xtl::span<const int32_t> dofs1 = dofmap1.links(c);
    if (!bc0.empty())
    {
      for (std::int32_t i = 0; i < num_dofs0; ++i)
      {
        for (std::int32_t k = 0; k < bs0; ++k)
        {
          if (bc0[bs0 * dofs0[i] + k])
            xt::row(Ae, bs0 * i + k).fill(0);
        }
      }
    }
    if (!bc1.empty())
    {
      for (std::int32_t j = 0; j < num_dofs1; ++j)
      {
        for (std::int32_t k = 0; k < bs1; ++k)
        {
          if (bc1[bs1 * dofs1[j] + k])
            xt::col(Ae, bs1 * j + k) = xt::zeros<T>({num_dofs1 * bs1});
        }
      }
    }
    if (is_slave_cell[l])
    {
      // Assuming test and trial space has same number of dofs and dofs per
      // cell
      xtl::span<const int32_t> slave_indices
          = cell_to_slaves->links(slave_cell_index[l]);
      // Find local position of every slave
      std::vector<bool> is_slave(bs0 * num_dofs0, false);
      std::vector<std::int32_t> local_indices(slave_indices.size());
      for (std::int32_t i = 0; i < slave_indices.size(); ++i)
      {
        bool found = false;
        for (std::int32_t j = 0; j < dofs0.size(); ++j)
        {
          for (std::int32_t k = 0; k < bs0; ++k)
          {
            if (bs0 * dofs0[j] + k == slaves[slave_indices[i]])
            {
              local_indices[i] = bs0 * j + k;
              is_slave[j * bs0 + k] = true;
              break;
            }
          }
          if (found)
            break;
        }
      }
      modify_mpc_cell<T>(mat_add_values, num_dofs0, Ae, dofs0, bs0,
                         slave_indices, masters, coefficients, local_indices,
                         is_slave);
    }
    mat_add_block_values(dofs0.size(), dofs0.data(), dofs1.size(), dofs1.data(),
                         Ae.data());
  }
}
//-----------------------------------------------------------------------------
template <typename T>
>>>>>>> 25543be6
void assemble_matrix_impl(
    const std::function<int(std::int32_t, const std::int32_t*, std::int32_t,
                            const std::int32_t*, const T*)>&
        mat_add_block_values,
    const std::function<int(std::int32_t, const std::int32_t*, std::int32_t,
                            const std::int32_t*, const T*)>& mat_add_values,
    const dolfinx::fem::Form<T>& a, const std::vector<bool>& bc0,
    const std::vector<bool>& bc1,
    const std::shared_ptr<const dolfinx_mpc::MultiPointConstraint<T>>& mpc0,
    const std::shared_ptr<const dolfinx_mpc::MultiPointConstraint<T>>& mpc1)
{
  std::shared_ptr<const dolfinx::mesh::Mesh> mesh = a.mesh();
  assert(mesh);
  const int tdim = mesh->topology().dim();

  // Get dofmap data
  std::shared_ptr<const dolfinx::fem::DofMap> dofmap0
      = a.function_spaces().at(0)->dofmap();
  std::shared_ptr<const dolfinx::fem::DofMap> dofmap1
      = a.function_spaces().at(1)->dofmap();
  assert(dofmap0);
  assert(dofmap1);
  const dolfinx::graph::AdjacencyList<std::int32_t>& dofs0 = dofmap0->list();
  const int bs0 = dofmap0->bs();
  const dolfinx::graph::AdjacencyList<std::int32_t>& dofs1 = dofmap1->list();
  const int bs1 = dofmap1->bs();

  const int num_dofs0 = dofs0.links(0).size();
  const int num_dofs1 = dofs1.links(0).size();
  const std::uint32_t ndim0 = bs0 * num_dofs0;
  const std::uint32_t ndim1 = bs1 * num_dofs1;

  // Prepare constants
  const std::vector<T> constants = pack_constants(a);

  // Prepare coefficients
  const auto coeffs = dolfinx::fem::pack_coefficients(a);

  std::shared_ptr<const dolfinx::fem::FiniteElement> element0
      = a.function_spaces().at(0)->element();
  std::shared_ptr<const dolfinx::fem::FiniteElement> element1
      = a.function_spaces().at(1)->element();
  std::function<void(xtl::span<T>, const xtl::span<const std::uint32_t>,
                     const std::int32_t, const int)>
      apply_dof_transformation = element0->get_dof_transformation_function<T>();
  std::function<void(xtl::span<T>, const xtl::span<const std::uint32_t>,
                     const std::int32_t, const int)>
      apply_dof_transformation_to_transpose
      = element1->get_dof_transformation_to_transpose_function<T>();

  // Prepare cell geometry
  const dolfinx::graph::AdjacencyList<std::int32_t>& x_dofmap
      = mesh->geometry().dofmap();
  const xt::xtensor<double, 2>& x_g = mesh->geometry().x();

  // Prepare tranformation data
  const bool needs_transformation_data
      = element0->needs_dof_transformations()
        or element1->needs_dof_transformations()
        or a.needs_facet_permutations();
  xtl::span<const std::uint32_t> cell_info;
  if (needs_transformation_data)
  {
    mesh->topology_mutable().create_entity_permutations();
    cell_info = xtl::span(mesh->topology().get_cell_permutation_info());
  }

  if (a.num_integrals(dolfinx::fem::IntegralType::cell) > 0)
  {
<<<<<<< HEAD
    const auto fetch_cells = [&](const std::int32_t& entity){
      return entity; };

    // Prepare assembly lambda
    for (int i : a.integral_ids(dolfinx::fem::IntegralType::cell))
    {
      const auto& fn = a.kernel(dolfinx::fem::IntegralType::cell, i);

      // Assembly lambda employing the form's kernel
      const auto assemble_local_cell_matrix = [&](
        xt::xtensor<T, 2>& Ae, const std::int32_t cell)
        {
          const xtl::span<const std::int32_t> x_dofs = x_dofmap.links(cell);
          const xt::xarray<double> coordinate_dofs(
            xt::view(x_g, xt::keep(x_dofs), xt::all()));

          // Tabulate tensor
          std::fill(Ae.data(), Ae.data() + Ae.size(), 0);
          fn(Ae.data(), coeffs.row(cell).data(), constants.data(),
                coordinate_dofs.data(), nullptr, nullptr);

          // Apply any required transformations
          const xtl::span<T> _Ae(Ae);
          apply_dof_transformation(_Ae, cell_info, cell, ndim1);
          apply_dof_transformation_to_transpose(_Ae, cell_info, cell, ndim0);
        };

      const std::vector<std::int32_t>& active_cells = a.cell_domains(i);
      assemble_entity_impl<T, std::int32_t>(
          mat_add_block_values, mat_add_values, *mesh, active_cells,
          dofs0, bs0, dofs1, bs1, bc0, bc1,
          coeffs, constants, cell_info, mpc0, mpc1,
          fetch_cells, assemble_local_cell_matrix);
    }
=======
    const auto& fn = a.kernel(dolfinx::fem::IntegralType::cell, i);
    const std::vector<std::int32_t>& active_cells = a.cell_domains(i);
    assemble_cells_impl<T>(
        mat_add_block_values, mat_add_values, mesh->geometry(), active_cells,
        apply_dof_transformation, dofs0, bs0,
        apply_dof_transformation_to_transpose, dofs1, bs1, bc0, bc1, fn,
        coeffs.first, coeffs.second, constants, cell_info, mpc);
>>>>>>> 25543be6
  }

  if (a.num_integrals(dolfinx::fem::IntegralType::exterior_facet) > 0
      or a.num_integrals(dolfinx::fem::IntegralType::interior_facet) > 0)
  {
    const int num_cell_facets
        = dolfinx::mesh::cell_num_entities(
            mesh->topology().cell_type(), tdim - 1);
    std::function<std::uint8_t(std::size_t)> get_perm;
    if (a.needs_facet_permutations())
    {
      mesh->topology_mutable().create_entity_permutations();
      const std::vector<std::uint8_t>& perms
          = mesh->topology().get_facet_permutations();
      get_perm = [&perms](std::size_t i) { return perms[i]; };
    }
    else
      get_perm = [](std::size_t) { return 0; };

    // Prepare assembly lambdas
    const auto fetch_cells = [](const std::pair<std::int32_t, int>& entity){
      return entity.first; };

    // Assemble all the exterior facet subdomains
    for (int i : a.integral_ids(dolfinx::fem::IntegralType::exterior_facet))
    {
      const auto& fn = a.kernel(dolfinx::fem::IntegralType::exterior_facet, i);

      // Assembly lambda employing the form's kernel
      const auto assemble_local_facet_matrix = [&](
        xt::xtensor<T, 2>& Ae, const std::pair<std::int32_t, int>& entity)
        {
          const std::int32_t cell = fetch_cells(entity);
          const int local_facet = entity.second;
          const xtl::span<const std::int32_t> x_dofs = x_dofmap.links(cell);
          const xt::xarray<double> coordinate_dofs(
            xt::view(x_g, xt::keep(x_dofs), xt::all()));

          // Tabulate tensor
          std::uint8_t perm = get_perm(cell * num_cell_facets + local_facet);
          std::fill(Ae.data(), Ae.data() + Ae.size(), 0);
          fn(Ae.data(), coeffs.row(cell).data(), constants.data(),
                coordinate_dofs.data(), &local_facet, &perm);

          // Apply any required transformations
          const xtl::span<T> _Ae(Ae);
          apply_dof_transformation(_Ae, cell_info, cell, ndim1);
          apply_dof_transformation_to_transpose(_Ae, cell_info, cell, ndim0);
        };

      const std::vector<std::pair<std::int32_t, int>>& active_facets
          = a.exterior_facet_domains(i);
<<<<<<< HEAD
      assemble_entity_impl<T, std::pair<std::int32_t, int>>(
          mat_add_block_values, mat_add_values, *mesh, active_facets,
          dofs0, bs0, dofs1, bs1, bc0, bc1,
          coeffs, constants, cell_info, mpc0, mpc1,
          fetch_cells, assemble_local_facet_matrix);
=======
      assemble_exterior_facets<T>(
          mat_add_block_values, mat_add_values, *mesh, facets,
          apply_dof_transformation, dofs0, bs0,
          apply_dof_transformation_to_transpose, dofs1, bs1, bc0, bc1, fn,
          coeffs.first, coeffs.second, constants, cell_info, get_perm, mpc);
>>>>>>> 25543be6
    }

    for (int i : a.integral_ids(dolfinx::fem::IntegralType::interior_facet))
      throw std::runtime_error("Not implemented yet");
  }
}
//-----------------------------------------------------------------------------
template <typename T>
void _assemble_matrix(
    const std::function<int(std::int32_t, const std::int32_t*, std::int32_t,
                            const std::int32_t*, const T*)>& mat_add_block,
    const std::function<int(std::int32_t, const std::int32_t*, std::int32_t,
                            const std::int32_t*, const T*)>& mat_add,
    const dolfinx::fem::Form<T>& a,
    const std::shared_ptr<const dolfinx_mpc::MultiPointConstraint<T>>& mpc0,
    const std::shared_ptr<const dolfinx_mpc::MultiPointConstraint<T>>& mpc1,
    const std::vector<std::shared_ptr<const dolfinx::fem::DirichletBC<T>>>& bcs,
    const T diagval)
{
  assert(a.function_spaces().at(0) == mpc0->function_space());
  assert(a.function_spaces().at(1) == mpc1->function_space());

  dolfinx::common::Timer timer_s("~MPC: Assembly (C++)");

  // Index maps for dof ranges
  std::shared_ptr<const dolfinx::common::IndexMap> map0
      = a.function_spaces().at(0)->dofmap()->index_map;
  std::shared_ptr<const dolfinx::common::IndexMap> map1
      = a.function_spaces().at(1)->dofmap()->index_map;
  int bs0 = a.function_spaces().at(0)->dofmap()->index_map_bs();
  int bs1 = a.function_spaces().at(1)->dofmap()->index_map_bs();

  // Build dof markers
  std::vector<bool> dof_marker0, dof_marker1;
  std::int32_t dim0 = bs0 * (map0->size_local() + map0->num_ghosts());
  std::int32_t dim1 = bs1 * (map1->size_local() + map1->num_ghosts());
  for (std::size_t k = 0; k < bcs.size(); ++k)
  {
    assert(bcs[k]);
    assert(bcs[k]->function_space());
    if (a.function_spaces().at(0)->contains(*bcs[k]->function_space()))
    {
      dof_marker0.resize(dim0, false);
      bcs[k]->mark_dofs(dof_marker0);
    }
    if (a.function_spaces().at(1)->contains(*bcs[k]->function_space()))
    {
      dof_marker1.resize(dim1, false);
      bcs[k]->mark_dofs(dof_marker1);
    }
  }

  // Assemble
  assemble_matrix_impl<T>(mat_add_block, mat_add, a, dof_marker0, dof_marker1,
                          mpc0, mpc1);

  // Add diagval on diagonal for slave dofs
  if (mpc0->function_space() == mpc1->function_space())
  {
    const xtl::span<const std::int32_t> slaves = mpc0->slaves();
    const std::int32_t num_local_slaves = mpc0->num_local_slaves();
    for (std::int32_t i = 0; i < num_local_slaves; ++i)
      mat_add(1, &slaves[i], 1, &slaves[i], &diagval);
  }
}
} // namespace
//-----------------------------------------------------------------------------
void dolfinx_mpc::assemble_matrix(
    const std::function<int(std::int32_t, const std::int32_t*, std::int32_t,
                            const std::int32_t*, const double*)>& mat_add_block,
    const std::function<int(std::int32_t, const std::int32_t*, std::int32_t,
                            const std::int32_t*, const double*)>& mat_add,
    const dolfinx::fem::Form<double>& a,
    const std::shared_ptr<const dolfinx_mpc::MultiPointConstraint<double>>&
        mpc0,
    const std::shared_ptr<const dolfinx_mpc::MultiPointConstraint<double>>&
        mpc1,
    const std::vector<std::shared_ptr<const dolfinx::fem::DirichletBC<double>>>&
        bcs,
    const double diagval)
{
  _assemble_matrix(mat_add_block, mat_add, a, mpc0, mpc1, bcs, diagval);
}
//-----------------------------------------------------------------------------
void dolfinx_mpc::assemble_matrix(
    const std::function<int(std::int32_t, const std::int32_t*, std::int32_t,
                            const std::int32_t*, const std::complex<double>*)>&
        mat_add_block,
    const std::function<int(std::int32_t, const std::int32_t*, std::int32_t,
                            const std::int32_t*, const std::complex<double>*)>&
        mat_add,
    const dolfinx::fem::Form<std::complex<double>>& a,
    const std::shared_ptr<
        const dolfinx_mpc::MultiPointConstraint<std::complex<double>>>& mpc0,
    const std::shared_ptr<
        const dolfinx_mpc::MultiPointConstraint<std::complex<double>>>& mpc1,
    const std::vector<
        std::shared_ptr<const dolfinx::fem::DirichletBC<std::complex<double>>>>&
        bcs,
    const std::complex<double> diagval)
{
  _assemble_matrix(mat_add_block, mat_add, a, mpc0, mpc1, bcs, diagval);
}<|MERGE_RESOLUTION|>--- conflicted
+++ resolved
@@ -145,14 +145,10 @@
     const dolfinx::graph::AdjacencyList<std::int32_t>& dofmap0, int bs0,
     const dolfinx::graph::AdjacencyList<std::int32_t>& dofmap1, int bs1,
     const std::vector<bool>& bc0, const std::vector<bool>& bc1,
-<<<<<<< HEAD
-    const dolfinx::array2d<T>& coeffs, const std::vector<T>& constants,
-=======
     const std::function<void(T*, const T*, const T*, const double*, const int*,
                              const std::uint8_t*)>& kernel,
     const xtl::span<const T> coeffs, int cstride,
     const std::vector<T>& constants,
->>>>>>> 25543be6
     const xtl::span<const std::uint32_t>& cell_info,
     const std::shared_ptr<const dolfinx_mpc::MultiPointConstraint<T>>& mpc0,
     const std::shared_ptr<const dolfinx_mpc::MultiPointConstraint<T>>& mpc1,
@@ -213,29 +209,8 @@
   const xtl::span<T> _Ae(Ae);
   for (std::int32_t l = 0; l < active_entities.size(); ++l)
   {
-<<<<<<< HEAD
     const std::int32_t cell = fetch_cells(active_entities[l]);
     assemble_local_element_matrix(Ae, active_entities[l]);
-=======
-
-    const std::int32_t cell = facets[l].first;
-    const int local_facet = facets[l].second;
-
-    // Get cell vertex coordinates
-    xtl::span<const std::int32_t> x_dofs = x_dofmap.links(cell);
-    for (std::size_t i = 0; i < x_dofs.size(); ++i)
-    {
-      std::copy_n(xt::row(x_g, x_dofs[i]).begin(), 3,
-                  std::next(coordinate_dofs.begin(), 3 * i));
-    }
-    // Tabulate tensor
-    std::uint8_t perm = get_perm(cell * num_cell_facets + local_facet);
-    std::fill(Ae.data(), Ae.data() + Ae.size(), 0);
-    kernel(Ae.data(), coeffs.data() + cell * cstride, constants.data(),
-           coordinate_dofs.data(), &local_facet, &perm);
-    apply_dof_transformation(_Ae, cell_info, cell, ndim1);
-    apply_dof_transformation_to_transpose(_Ae, cell_info, cell, ndim0);
->>>>>>> 25543be6
 
     // Zero rows/columns for essential bcs
     xtl::span<const std::int32_t> dmap0 = dofmap0.links(cell);
@@ -315,158 +290,6 @@
 } // namespace
 //-----------------------------------------------------------------------------
 template <typename T>
-<<<<<<< HEAD
-=======
-void assemble_cells_impl(
-    const std::function<int(std::int32_t, const std::int32_t*, std::int32_t,
-                            const std::int32_t*, const T*)>&
-        mat_add_block_values,
-    const std::function<int(std::int32_t, const std::int32_t*, std::int32_t,
-                            const std::int32_t*, const T*)>& mat_add_values,
-    const dolfinx::mesh::Geometry& geometry,
-    const std::vector<std::int32_t>& active_cells,
-    std::function<void(xtl::span<T>, const xtl::span<const std::uint32_t>,
-                       const std::int32_t, const int)>
-        apply_dof_transformation,
-    const dolfinx::graph::AdjacencyList<std::int32_t>& dofmap0, int bs0,
-    std::function<void(xtl::span<T>, const xtl::span<const std::uint32_t>,
-                       const std::int32_t, const int)>
-        apply_dof_transformation_to_transpose,
-    const dolfinx::graph::AdjacencyList<std::int32_t>& dofmap1, int bs1,
-    const std::vector<bool>& bc0, const std::vector<bool>& bc1,
-    const std::function<void(T*, const T*, const T*, const double*, const int*,
-                             const std::uint8_t*)>& kernel,
-    const xtl::span<const T>& coeffs, int cstride,
-    const std::vector<T>& constants,
-    const xtl::span<const std::uint32_t>& cell_info,
-    const std::shared_ptr<const dolfinx_mpc::MultiPointConstraint<T>>& mpc)
-{
-  dolfinx::common::Timer timer("~MPC (C++): Assemble cells");
-
-  // Get MPC data
-  const std::shared_ptr<const dolfinx::graph::AdjacencyList<std::int32_t>>
-      masters = mpc->masters_local();
-  const std::shared_ptr<const dolfinx::graph::AdjacencyList<T>>& coefficients
-      = mpc->coeffs();
-  const xtl::span<const std::int32_t> slaves = mpc->slaves();
-
-  xtl::span<const std::int32_t> slave_cells = mpc->slave_cells();
-  const std::shared_ptr<const dolfinx::graph::AdjacencyList<std::int32_t>>&
-      cell_to_slaves
-      = mpc->cell_to_slaves();
-
-  // Prepare cell geometry
-  const dolfinx::graph::AdjacencyList<std::int32_t>& x_dofmap
-      = geometry.dofmap();
-
-  // FIXME: Add proper interface for num coordinate dofs
-  const int num_dofs_g = x_dofmap.num_links(0);
-  const xt::xtensor<double, 2>& x_g = geometry.x();
-
-  // Compute local indices for slave cells
-  std::vector<bool> is_slave_cell(active_cells.size(), false);
-  std::vector<std::int32_t> slave_cell_index(active_cells.size(), -1);
-  for (std::int32_t i = 0; i < slave_cells.size(); ++i)
-  {
-    for (std::int32_t j = 0; j < active_cells.size(); ++j)
-    {
-      if (slave_cells[i] == active_cells[j])
-      {
-        is_slave_cell[j] = true;
-        slave_cell_index[j] = i;
-        break;
-      }
-    }
-  }
-
-  // Iterate over active cells
-  std::vector<double> coordinate_dofs(3 * num_dofs_g);
-  const int num_dofs0 = dofmap0.links(0).size();
-  const int num_dofs1 = dofmap1.links(0).size();
-  const size_t ndim0 = num_dofs0 * bs0;
-  const size_t ndim1 = num_dofs1 * bs1;
-  xt::xtensor<T, 2> Ae({ndim0, ndim1});
-  const xtl::span<T> _Ae(Ae);
-  for (std::int32_t l = 0; l < active_cells.size(); ++l)
-  {
-    // Get cell coordinates/geometry
-    const std::int32_t c = active_cells[l];
-    xtl::span<const int32_t> x_dofs = x_dofmap.links(c);
-    for (std::size_t i = 0; i < x_dofs.size(); ++i)
-    {
-      std::copy_n(xt::row(x_g, x_dofs[i]).begin(), 3,
-                  std::next(coordinate_dofs.begin(), 3 * i));
-    }
-    // Tabulate tensor
-    std::fill(Ae.data(), Ae.data() + Ae.size(), 0);
-    kernel(Ae.data(), coeffs.data() + c * cstride, constants.data(),
-           coordinate_dofs.data(), nullptr, nullptr);
-    apply_dof_transformation(_Ae, cell_info, c, ndim1);
-    apply_dof_transformation_to_transpose(_Ae, cell_info, c, ndim0);
-
-    // Zero rows/columns for essential bcs
-    xtl::span<const int32_t> dofs0 = dofmap0.links(c);
-    xtl::span<const int32_t> dofs1 = dofmap1.links(c);
-    if (!bc0.empty())
-    {
-      for (std::int32_t i = 0; i < num_dofs0; ++i)
-      {
-        for (std::int32_t k = 0; k < bs0; ++k)
-        {
-          if (bc0[bs0 * dofs0[i] + k])
-            xt::row(Ae, bs0 * i + k).fill(0);
-        }
-      }
-    }
-    if (!bc1.empty())
-    {
-      for (std::int32_t j = 0; j < num_dofs1; ++j)
-      {
-        for (std::int32_t k = 0; k < bs1; ++k)
-        {
-          if (bc1[bs1 * dofs1[j] + k])
-            xt::col(Ae, bs1 * j + k) = xt::zeros<T>({num_dofs1 * bs1});
-        }
-      }
-    }
-    if (is_slave_cell[l])
-    {
-      // Assuming test and trial space has same number of dofs and dofs per
-      // cell
-      xtl::span<const int32_t> slave_indices
-          = cell_to_slaves->links(slave_cell_index[l]);
-      // Find local position of every slave
-      std::vector<bool> is_slave(bs0 * num_dofs0, false);
-      std::vector<std::int32_t> local_indices(slave_indices.size());
-      for (std::int32_t i = 0; i < slave_indices.size(); ++i)
-      {
-        bool found = false;
-        for (std::int32_t j = 0; j < dofs0.size(); ++j)
-        {
-          for (std::int32_t k = 0; k < bs0; ++k)
-          {
-            if (bs0 * dofs0[j] + k == slaves[slave_indices[i]])
-            {
-              local_indices[i] = bs0 * j + k;
-              is_slave[j * bs0 + k] = true;
-              break;
-            }
-          }
-          if (found)
-            break;
-        }
-      }
-      modify_mpc_cell<T>(mat_add_values, num_dofs0, Ae, dofs0, bs0,
-                         slave_indices, masters, coefficients, local_indices,
-                         is_slave);
-    }
-    mat_add_block_values(dofs0.size(), dofs0.data(), dofs1.size(), dofs1.data(),
-                         Ae.data());
-  }
-}
-//-----------------------------------------------------------------------------
-template <typename T>
->>>>>>> 25543be6
 void assemble_matrix_impl(
     const std::function<int(std::int32_t, const std::int32_t*, std::int32_t,
                             const std::int32_t*, const T*)>&
@@ -536,7 +359,6 @@
 
   if (a.num_integrals(dolfinx::fem::IntegralType::cell) > 0)
   {
-<<<<<<< HEAD
     const auto fetch_cells = [&](const std::int32_t& entity){
       return entity; };
 
@@ -571,15 +393,6 @@
           coeffs, constants, cell_info, mpc0, mpc1,
           fetch_cells, assemble_local_cell_matrix);
     }
-=======
-    const auto& fn = a.kernel(dolfinx::fem::IntegralType::cell, i);
-    const std::vector<std::int32_t>& active_cells = a.cell_domains(i);
-    assemble_cells_impl<T>(
-        mat_add_block_values, mat_add_values, mesh->geometry(), active_cells,
-        apply_dof_transformation, dofs0, bs0,
-        apply_dof_transformation_to_transpose, dofs1, bs1, bc0, bc1, fn,
-        coeffs.first, coeffs.second, constants, cell_info, mpc);
->>>>>>> 25543be6
   }
 
   if (a.num_integrals(dolfinx::fem::IntegralType::exterior_facet) > 0
@@ -632,19 +445,11 @@
 
       const std::vector<std::pair<std::int32_t, int>>& active_facets
           = a.exterior_facet_domains(i);
-<<<<<<< HEAD
       assemble_entity_impl<T, std::pair<std::int32_t, int>>(
           mat_add_block_values, mat_add_values, *mesh, active_facets,
           dofs0, bs0, dofs1, bs1, bc0, bc1,
           coeffs, constants, cell_info, mpc0, mpc1,
           fetch_cells, assemble_local_facet_matrix);
-=======
-      assemble_exterior_facets<T>(
-          mat_add_block_values, mat_add_values, *mesh, facets,
-          apply_dof_transformation, dofs0, bs0,
-          apply_dof_transformation_to_transpose, dofs1, bs1, bc0, bc1, fn,
-          coeffs.first, coeffs.second, constants, cell_info, get_perm, mpc);
->>>>>>> 25543be6
     }
 
     for (int i : a.integral_ids(dolfinx::fem::IntegralType::interior_facet))
