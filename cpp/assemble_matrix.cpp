// Copyright (C) 2020-2021 Jorgen S. Dokken
//
// This file is part of DOLFINX_MPC
//
// SPDX-License-Identifier:    LGPL-3.0-or-later

#include "assemble_matrix.h"
#include <dolfinx/fem/Constant.h>
#include <dolfinx/fem/DirichletBC.h>
#include <dolfinx/fem/utils.h>
#include <iostream>

namespace
{
//-----------------------------------------------------------------------------
template <typename T>
void modify_mpc_cell_rect(
    const std::function<int(std::int32_t, const std::int32_t*, std::int32_t,
                            const std::int32_t*, const T*)>& mat_set,
    const std::array<int, 2> num_dofs, xt::xtensor<T, 2>& Ae,
    const std::array<xtl::span<const int32_t>, 2>& dofs, std::array<int, 2> bs,
    const std::array<xtl::span<const int32_t>, 2>& slave_indices,
<<<<<<< HEAD
    const std::array<const std::shared_ptr<const dolfinx::graph::AdjacencyList<std::int32_t>>, 2>&
        masters,
    const std::array<const std::shared_ptr<const dolfinx::graph::AdjacencyList<T>>, 2>& coeffs,
=======
    const std::array<const std::shared_ptr<
                         const dolfinx::graph::AdjacencyList<std::int32_t>>,
                     2>& masters,
    const std::array<
        const std::shared_ptr<const dolfinx::graph::AdjacencyList<T>>, 2>&
        coeffs,
>>>>>>> bfe6bed1
    const std::array<std::vector<std::int32_t>, 2>& local_indices,
    const std::array<std::vector<bool>, 2>& is_slave)
{

  // Arrays for flattened master slave data
  std::array<std::vector<std::int32_t>, 2> flattened_masters;
  std::array<std::vector<std::int32_t>, 2> flattened_slaves;
  std::array<std::vector<std::int32_t>, 2> slaves_loc;
  std::array<std::vector<T>, 2> flattened_coeffs;
  for (int axis = 0; axis < 2; ++axis)
  {
    for (std::int32_t i = 0; i < slave_indices[axis].size(); ++i)
    {
      xtl::span<const std::int32_t> local_masters
          = masters[axis]->links(slave_indices[axis][i]);
<<<<<<< HEAD
      xtl::span<const T> local_coeffs = coeffs[axis]->links(slave_indices[axis][i]);

      for (std::int32_t j = 0; j < local_masters.size(); ++j)
      {
        slaves_loc[axis].push_back(i);
        flattened_slaves[axis].push_back(local_indices[axis][i]);
        flattened_masters[axis].push_back(local_masters[j]);
        flattened_coeffs[axis].push_back(local_coeffs[j]);
      }
    }
  }

  // Create copy to use for distribution to master dofs
  const xt::xtensor<T, 2> Ae_original = Ae;
  // Build matrix where all (slave_i, slave_j) entries are 0 for usage in row and
  // column addition
  xt::xtensor<T, 2> Ae_stripped = xt::empty<T>({bs[0] * num_dofs[0], bs[1] * num_dofs[1]});
  for (std::int32_t i = 0; i < bs[0] * num_dofs[0]; ++i)
    for (std::int32_t j = 0; j < bs[1] * num_dofs[1]; ++j)
      Ae_stripped(i, j) = (is_slave[0][i] && is_slave[1][j]) ? 0 : Ae(i, j);

  // Unroll dof blocks
  std::array<std::vector<std::int32_t>, 2> mpc_dofs =
    {std::vector<std::int32_t>(bs[0] * dofs[0].size()),
     std::vector<std::int32_t>(bs[1] * dofs[1].size())};
  for (int axis = 0; axis < 2; ++axis)
    for (std::int32_t j = 0; j < dofs[axis].size(); ++j)
      for (std::int32_t k = 0; k < bs[axis]; ++k)
        mpc_dofs[axis][j * bs[axis] + k] = dofs[axis][j] * bs[axis] + k;

  const std::array<const std::function<void(const std::int32_t&, const std::int32_t&, const T&)>, 2>
    inserters = {
      [&](const std::int32_t& local_index, const std::int32_t& master, const T& coeff)->void
      {
        xt::row(Ae, local_index).fill(0);
        const xt::xarray<T> Acols = coeff * xt::row(Ae_stripped, local_index);
        mat_set(1, &master, bs[1] * num_dofs[1], mpc_dofs[1].data(), Acols.data());
      },
      [&](const std::int32_t& local_index, const std::int32_t& master, const T& coeff)->void
      {
        xt::col(Ae, local_index).fill(0);
        const xt::xarray<T> Arows = coeff * xt::col(Ae_stripped, local_index);
        mat_set(bs[0] * num_dofs[0], mpc_dofs[0].data(), 1, &master, Arows.data());
      }
    };

  // Insert: (slave_i, :) rows to (master_i, :)
  //         (:, slave_j) cols to (:, master_j)
  for (int axis = 0; axis < 2; ++axis)
  {
    for (std::int32_t i = 0; i < flattened_slaves[axis].size(); ++i)
    {
      const std::int32_t& local_index = flattened_slaves[axis][i];
      const std::int32_t& master = flattened_masters[axis][i];
      const T& coeff = flattened_coeffs[axis][i];
      inserters[axis](local_index, master, coeff);
=======
      xtl::span<const T> local_coeffs
          = coeffs[axis]->links(slave_indices[axis][i]);

      for (std::int32_t j = 0; j < local_masters.size(); ++j)
      {
        slaves_loc[axis].push_back(i);
        flattened_slaves[axis].push_back(local_indices[axis][i]);
        flattened_masters[axis].push_back(local_masters[j]);
        flattened_coeffs[axis].push_back(local_coeffs[j]);
      }
    }
  }

  // Create copy to use for distribution to master dofs
  const xt::xtensor<T, 2> Ae_original = Ae;

  assert(num_dofs[0] == dofs[0].size());
  assert(num_dofs[1] == dofs[1].size());
  const std::array<std::int32_t, 2> num_dofs_unrolled
      = {bs[0] * num_dofs[0], bs[1] * num_dofs[1]};
  // Build matrix where all (slave_i, slave_j) entries are 0 for usage in row
  // and column addition
  xt::xtensor<T, 2> Ae_stripped
      = xt::empty<T>({num_dofs_unrolled[0], num_dofs_unrolled[1]});
  for (std::int32_t i = 0; i < num_dofs_unrolled[0]; ++i)
    for (std::int32_t j = 0; j < num_dofs_unrolled[1]; ++j)
      Ae_stripped(i, j) = (is_slave[0][i] && is_slave[1][j]) ? 0 : Ae(i, j);

  // Unroll dof blocks
  std::array<std::vector<std::int32_t>, 2> mpc_dofs
      = {std::vector<std::int32_t>(num_dofs_unrolled[0]),
         std::vector<std::int32_t>(num_dofs_unrolled[1])};
  for (int axis = 0; axis < 2; ++axis)
    for (std::int32_t j = 0; j < dofs[axis].size(); ++j)
      for (std::int32_t k = 0; k < bs[axis]; ++k)
        mpc_dofs[axis][j * bs[axis] + k] = dofs[axis][j] * bs[axis] + k;

  const std::array<const std::function<void(const std::int32_t&,
                                            const std::int32_t&, const T&)>,
                   2>
      inserters = {[&](const std::int32_t& local_index,
                       const std::int32_t& master, const T& coeff) -> void
                   {
                     xt::row(Ae, local_index).fill(0);
                     const xt::xarray<T> Acols
                         = coeff * xt::row(Ae_stripped, local_index);
                     mat_set(1, &master, num_dofs_unrolled[0],
                             mpc_dofs[1].data(), Acols.data());
                   },
                   [&](const std::int32_t& local_index,
                       const std::int32_t& master, const T& coeff) -> void
                   {
                     xt::col(Ae, local_index).fill(0);
                     const xt::xarray<T> Arows
                         = coeff * xt::col(Ae_stripped, local_index);
                     mat_set(num_dofs_unrolled[1], mpc_dofs[0].data(), 1,
                             &master, Arows.data());
                   }};

  // Insert: (slave_i, :) rows to (master_i, :)
  //         (:, slave_j) cols to (:, master_j)
  for (int axis = 0; axis < 2; ++axis)
  {
    for (std::int32_t i = 0; i < flattened_slaves[axis].size(); ++i)
    {
      const std::int32_t& local_index = flattened_slaves[axis][i];
      const std::int32_t& master = flattened_masters[axis][i];
      const T& coeff = flattened_coeffs[axis][i];
      inserters[axis](local_index, master, coeff);
    }
  }

  // Insert the (slave_i, slave_j) contributions to (master_i, master_j)
  for (std::int32_t i = 0; i < flattened_slaves[0].size(); ++i)
  {
    for (std::int32_t j = 0; j < flattened_slaves[1].size(); ++j)
    {
      const std::int32_t& local_index0 = flattened_slaves[0][i];
      const std::int32_t& local_index1 = flattened_slaves[1][j];
      const std::int32_t& master0 = flattened_masters[0][i];
      const std::int32_t& master1 = flattened_masters[1][j];
      const T& coeff0 = flattened_coeffs[0][i];
      const T& coeff1 = flattened_coeffs[1][j];

      const T Amaster
          = coeff0 * coeff1 * Ae_original(local_index0, local_index1);
      mat_set(1, &master0, 1, &master1, &Amaster);
    }
  }
} // namespace

//-----------------------------------------------------------------------------
template <typename T>
void assemble_entity_impl(
    const std::function<int(std::int32_t, const std::int32_t*, std::int32_t,
                            const std::int32_t*, const T*)>&
        mat_add_block_values,
    const std::function<int(std::int32_t, const std::int32_t*, std::int32_t,
                            const std::int32_t*, const T*)>& mat_add_values,
    const dolfinx::mesh::Mesh& mesh,
    const std::vector<std::int32_t>& active_entities,
    const dolfinx::graph::AdjacencyList<std::int32_t>& dofmap0, int bs0,
    const dolfinx::graph::AdjacencyList<std::int32_t>& dofmap1, int bs1,
    const std::vector<bool>& bc0, const std::vector<bool>& bc1,
    const dolfinx::array2d<T>& coeffs, const std::vector<T>& constants,
    const xtl::span<const std::uint32_t>& cell_info,
    const std::shared_ptr<const dolfinx_mpc::MultiPointConstraint<T>>& mpc0,
    const std::shared_ptr<const dolfinx_mpc::MultiPointConstraint<T>>& mpc1,
    const std::function<xtl::span<const std::int32_t>(const std::int32_t)>
        fetch_cells,
    const std::function<void(xt::xtensor<T, 2>&, const std::int32_t)>
        assemble_local_element_matrix)
{
  dolfinx::common::Timer timer("~MPC (C++): Assemble entity");

  // Get MPC data
  const std::array<
      const std::shared_ptr<const dolfinx::graph::AdjacencyList<std::int32_t>>,
      2>
      masters = {mpc0->masters_local(), mpc1->masters_local()};
  const std::array<
      const std::shared_ptr<const dolfinx::graph::AdjacencyList<T>>, 2>
      coefficients = {mpc0->coeffs(), mpc1->coeffs()};
  const std::array<const xtl::span<const std::int32_t>, 2> slaves
      = {mpc0->slaves(), mpc1->slaves()};

  std::array<xtl::span<const std::int32_t>, 2> slave_cells
      = {mpc0->slave_cells(), mpc1->slave_cells()};
  const std::array<
      const std::shared_ptr<const dolfinx::graph::AdjacencyList<std::int32_t>>,
      2>
      cell_to_slaves = {mpc0->cell_to_slaves(), mpc1->cell_to_slaves()};

  // Compute local indices for slave cells
  std::array<std::vector<bool>, 2> is_slave_entity
      = {std::vector<bool>(active_entities.size(), false),
         std::vector<bool>(active_entities.size(), false)};
  std::array<std::vector<std::int32_t>, 2> slave_cell_index
      = {std::vector<std::int32_t>(active_entities.size(), -1),
         std::vector<std::int32_t>(active_entities.size(), -1)};

  for (std::int32_t i = 0; i < active_entities.size(); ++i)
  {
    const xtl::span<const std::int32_t> cells = fetch_cells(active_entities[i]);
    assert(cells.size() == 1);
    for (std::int32_t axis = 0; axis < 2; ++axis)
    {
      for (std::int32_t j = 0; j < slave_cells[axis].size(); ++j)
        if (slave_cells[axis][j] == cells[0])
        {
          is_slave_entity[axis][i] = true;
          slave_cell_index[axis][i] = j;
          break;
        }
    }
  }

  // Iterate over all entities
  // NOTE: Assertion that all links have the same size (no P refinement)
  const int num_dofs0 = dofmap0.links(0).size();
  const int num_dofs1 = dofmap1.links(0).size();
  const std::uint32_t ndim0 = bs0 * num_dofs0;
  const std::uint32_t ndim1 = bs1 * num_dofs1;
  xt::xtensor<T, 2> Ae({ndim0, ndim1});
  const xtl::span<T> _Ae(Ae);
  for (std::int32_t l = 0; l < active_entities.size(); ++l)
  {
    const xtl::span<const std::int32_t> cells = fetch_cells(active_entities[l]);
    assemble_local_element_matrix(Ae, active_entities[l]);

    // Zero rows/columns for essential bcs
    xtl::span<const std::int32_t> dmap0 = dofmap0.links(cells[0]);
    xtl::span<const std::int32_t> dmap1 = dofmap1.links(cells[0]);
    if (!bc0.empty())
    {
      for (std::int32_t i = 0; i < num_dofs0; ++i)
      {
        for (std::int32_t k = 0; k < bs0; ++k)
        {
          if (bc0[bs0 * dmap0[i] + k])
            xt::row(Ae, bs0 * i + k).fill(0);
        }
      }
>>>>>>> bfe6bed1
    }
  }

<<<<<<< HEAD
  // Insert the (slave_i, slave_j) contributions to (master_i, master_j)
  for (std::int32_t i = 0; i < flattened_slaves[0].size(); ++i)
  {
    for (std::int32_t j = 0; j < flattened_slaves[1].size(); ++j)
    {
      const std::int32_t& local_index0 = flattened_slaves[0][i];
      const std::int32_t& local_index1 = flattened_slaves[1][j];
      const std::int32_t& master0 = flattened_masters[0][i];
      const std::int32_t& master1 = flattened_masters[1][j];
      const T& coeff0 = flattened_coeffs[0][i];
      const T& coeff1 = flattened_coeffs[1][j];

      const T Amaster = coeff0 * coeff1 * Ae_original(local_index0, local_index1);
      mat_set(1, &master0, 1, &master1, &Amaster);
=======
    if (!bc1.empty())
    {
      for (std::int32_t j = 0; j < num_dofs1; ++j)
      {
        for (std::int32_t k = 0; k < bs1; ++k)
        {
          if (bc1[bs1 * dmap1[j] + k])
            xt::col(Ae, bs1 * j + k).fill(0);
        }
      }
    }

    const std::array<int, 2> bs = {bs0, bs1};
    const std::array<xtl::span<const int32_t>, 2> dofs = {dmap0, dmap1};
    const std::array<int, 2> num_dofs = {num_dofs0, num_dofs1};
    std::array<xtl::span<const int32_t>, 2> slave_indices;
    std::array<std::vector<bool>, 2> is_slave
        = {std::vector<bool>(ndim0, false), std::vector<bool>(ndim1, false)};
    std::array<std::vector<std::int32_t>, 2> local_indices;

    if (is_slave_entity[0][l] or is_slave_entity[1][l])
    {
      for (int axis = 0; axis < 2; ++axis)
      {
        // Assuming test and trial space has same number of dofs and dofs per
        // cell
        slave_indices[axis]
            = cell_to_slaves[axis]->links(slave_cell_index[axis][l]);
        // Find local position of every slave
        local_indices[axis]
            = std::vector<std::int32_t>(slave_indices[axis].size());

        for (std::int32_t i = 0; i < slave_indices[axis].size(); ++i)
        {
          bool found = false;
          for (std::int32_t j = 0; j < dofs[axis].size(); ++j)
          {
            for (std::int32_t k = 0; k < bs[axis]; ++k)
            {
              if (bs[axis] * dofs[axis][j] + k
                  == slaves[axis][slave_indices[axis][i]])
              {
                local_indices[axis][i] = bs[axis] * j + k;
                is_slave[axis][bs[axis] * j + k] = true;
                found = true;
                break;
              }
            }
            if (found)
              break;
          }
        }
      }
      modify_mpc_cell_rect<T>(mat_add_values, num_dofs, Ae, dofs, bs,
                              slave_indices, masters, coefficients,
                              local_indices, is_slave);
>>>>>>> bfe6bed1
    }
  }
} // namespace

//-----------------------------------------------------------------------------
<<<<<<< HEAD
template <typename T, typename E_DESC>  // E_DESC, the entity description
void assemble_entity_impl(
    const std::function<int(std::int32_t, const std::int32_t*, std::int32_t,
                            const std::int32_t*, const T*)>&
        mat_add_block_values,
    const std::function<int(std::int32_t, const std::int32_t*, std::int32_t,
                            const std::int32_t*, const T*)>& mat_add_values,
    const dolfinx::mesh::Mesh& mesh,
    const std::vector<E_DESC>& active_entities,
    const dolfinx::graph::AdjacencyList<std::int32_t>& dofmap0, int bs0,
    const dolfinx::graph::AdjacencyList<std::int32_t>& dofmap1, int bs1,
    const std::vector<bool>& bc0, const std::vector<bool>& bc1,
    const dolfinx::array2d<T>& coeffs, const std::vector<T>& constants,
    const xtl::span<const std::uint32_t>& cell_info,
    const std::shared_ptr<const dolfinx_mpc::MultiPointConstraint<T>>& mpc0,
    const std::shared_ptr<const dolfinx_mpc::MultiPointConstraint<T>>& mpc1,
    const std::function<const std::int32_t(const E_DESC&)> fetch_cells,
    const std::function<void(xt::xtensor<T, 2>&, const E_DESC&)>
      assemble_local_element_matrix)
{
  dolfinx::common::Timer timer("~MPC (C++): Assemble entity");

  // Get MPC data
  const std::array<
    const std::shared_ptr<const dolfinx::graph::AdjacencyList<std::int32_t>>, 2>
      masters = {mpc0->masters_local(), mpc1->masters_local()};
  const std::array<
    const std::shared_ptr<const dolfinx::graph::AdjacencyList<T>>, 2>
      coefficients = {mpc0->coeffs(), mpc1->coeffs()};
  const std::array<const xtl::span<const std::int32_t>, 2>
    slaves = {mpc0->slaves(), mpc1->slaves()};

  std::array<xtl::span<const std::int32_t>, 2>
    slave_cells = {mpc0->slave_cells(), mpc1->slave_cells()};
  const std::array<
    const std::shared_ptr<const dolfinx::graph::AdjacencyList<std::int32_t>>, 2>
      cell_to_slaves = {mpc0->cell_to_slaves(), mpc1->cell_to_slaves()};

  // Compute local indices for slave cells
  std::array<std::vector<bool>, 2> is_slave_entity =
    {std::vector<bool>(active_entities.size(), false),
     std::vector<bool>(active_entities.size(), false)};
  std::array<std::vector<std::int32_t>, 2> slave_cell_index
    = {std::vector<std::int32_t>(active_entities.size(), -1),
       std::vector<std::int32_t>(active_entities.size(), -1)};

  for (std::int32_t i = 0; i < active_entities.size(); ++i)
  {
    const std::int32_t cell = fetch_cells(active_entities[i]);
    for (std::int32_t axis = 0; axis < 2; ++axis)
    {
      for (std::int32_t j = 0; j < slave_cells[axis].size(); ++j)
        if (slave_cells[axis][j] == cell)
        {
          is_slave_entity[axis][i] = true;
          slave_cell_index[axis][i] = j;
          break;
        }
    }
  }

  // Iterate over all entities
  const int num_dofs0 = dofmap0.links(0).size();
  const int num_dofs1 = dofmap1.links(0).size();
  const std::uint32_t ndim0 = bs0 * num_dofs0;
  const std::uint32_t ndim1 = bs1 * num_dofs1;
  xt::xtensor<T, 2> Ae({ndim0, ndim1});
  const xtl::span<T> _Ae(Ae);
  for (std::int32_t l = 0; l < active_entities.size(); ++l)
  {
    const std::int32_t cell = fetch_cells(active_entities[l]);
    assemble_local_element_matrix(Ae, active_entities[l]);

    // Zero rows/columns for essential bcs
    xtl::span<const std::int32_t> dmap0 = dofmap0.links(cell);
    xtl::span<const std::int32_t> dmap1 = dofmap1.links(cell);
    if (!bc0.empty())
    {
      for (std::int32_t i = 0; i < num_dofs0; ++i)
      {
        for (std::int32_t k = 0; k < bs0; ++k)
        {
          if (bc0[bs0 * dmap0[i] + k])
            xt::row(Ae, bs0 * i + k).fill(0);
        }
      }
    }

    if (!bc1.empty())
    {
      for (std::int32_t j = 0; j < num_dofs1; ++j)
      {
        for (std::int32_t k = 0; k < bs1; ++k)
        {
          if (bc1[bs1 * dmap1[j] + k])
            xt::col(Ae, bs1 * j + k).fill(0);
        }
      }
    }

    const std::array<int, 2> bs = {bs0, bs1};
    const std::array<xtl::span<const int32_t>, 2> dofs = {dmap0, dmap1};
    const std::array<int, 2> num_dofs = {num_dofs0, num_dofs1};
    std::array<xtl::span<const int32_t>, 2> slave_indices;
    std::array<std::vector<bool>, 2> is_slave =
      {std::vector<bool>(bs[0] * num_dofs[0], false),
       std::vector<bool>(bs[1] * num_dofs[1], false)};
    std::array<std::vector<std::int32_t>, 2> local_indices;

    if (is_slave_entity[0][l] or is_slave_entity[1][l])
    {
      for (int axis = 0; axis < 2; ++axis)
      {
        // Assuming test and trial space has same number of dofs and dofs per
        // cell
        slave_indices[axis] = cell_to_slaves[axis]->links(slave_cell_index[axis][l]);
        // Find local position of every slave
        local_indices[axis] = std::vector<std::int32_t>(slave_indices[axis].size());

        for (std::int32_t i = 0; i < slave_indices[axis].size(); ++i)
        {
          bool found = false;
          for (std::int32_t j = 0; j < dofs[axis].size(); ++j)
          {
            for (std::int32_t k = 0; k < bs[axis]; ++k)
            {
              if (bs[axis] * dofs[axis][j] + k == slaves[axis][slave_indices[axis][i]])
              {
                local_indices[axis][i] = bs[axis] * j + k;
                is_slave[axis][bs[axis] * j + k] = true;
                found = true;
                break;
              }
            }
            if (found)
              break;
          }
        }
      }
      modify_mpc_cell_rect<T>(mat_add_values, num_dofs, Ae, dofs, bs,
                              slave_indices, masters, coefficients, local_indices,
                              is_slave);
    }
    mat_add_block_values(dmap0.size(), dmap0.data(), dmap1.size(), dmap1.data(),
                         Ae.data());
  }
} // namespace
//-----------------------------------------------------------------------------
=======
>>>>>>> bfe6bed1
template <typename T>
void assemble_matrix_impl(
    const std::function<int(std::int32_t, const std::int32_t*, std::int32_t,
                            const std::int32_t*, const T*)>&
        mat_add_block_values,
    const std::function<int(std::int32_t, const std::int32_t*, std::int32_t,
                            const std::int32_t*, const T*)>& mat_add_values,
    const dolfinx::fem::Form<T>& a, const std::vector<bool>& bc0,
    const std::vector<bool>& bc1,
    const std::shared_ptr<const dolfinx_mpc::MultiPointConstraint<T>>& mpc0,
    const std::shared_ptr<const dolfinx_mpc::MultiPointConstraint<T>>& mpc1)
{
  std::shared_ptr<const dolfinx::mesh::Mesh> mesh = a.mesh();
  assert(mesh);
  const int tdim = mesh->topology().dim();

  // Get dofmap data
  std::shared_ptr<const dolfinx::fem::DofMap> dofmap0
      = a.function_spaces().at(0)->dofmap();
  std::shared_ptr<const dolfinx::fem::DofMap> dofmap1
      = a.function_spaces().at(1)->dofmap();
  assert(dofmap0);
  assert(dofmap1);
  const dolfinx::graph::AdjacencyList<std::int32_t>& dofs0 = dofmap0->list();
  const int bs0 = dofmap0->bs();
  const dolfinx::graph::AdjacencyList<std::int32_t>& dofs1 = dofmap1->list();
  const int bs1 = dofmap1->bs();

  const int num_dofs0 = dofs0.links(0).size();
  const int num_dofs1 = dofs1.links(0).size();
  const std::uint32_t ndim0 = bs0 * num_dofs0;
  const std::uint32_t ndim1 = bs1 * num_dofs1;

  // Prepare constants
  const std::vector<T> constants = pack_constants(a);

  // Prepare coefficients
  const dolfinx::array2d<T> coeffs = dolfinx::fem::pack_coefficients(a);

  std::shared_ptr<const dolfinx::fem::FiniteElement> element0
      = a.function_spaces().at(0)->element();
  std::shared_ptr<const dolfinx::fem::FiniteElement> element1
      = a.function_spaces().at(1)->element();
  std::function<void(xtl::span<T>, const xtl::span<const std::uint32_t>,
                     const std::int32_t, const int)>
      apply_dof_transformation = element0->get_dof_transformation_function<T>();
  std::function<void(xtl::span<T>, const xtl::span<const std::uint32_t>,
                     const std::int32_t, const int)>
      apply_dof_transformation_to_transpose
      = element1->get_dof_transformation_to_transpose_function<T>();

  // Prepare cell geometry
  const dolfinx::graph::AdjacencyList<std::int32_t>& x_dofmap
      = mesh->geometry().dofmap();
  const xt::xtensor<double, 2>& x_g = mesh->geometry().x();

  // Prepare tranformation data
  const bool needs_transformation_data
      = element0->needs_dof_transformations()
        or element1->needs_dof_transformations()
        or a.needs_facet_permutations();
  xtl::span<const std::uint32_t> cell_info;
  if (needs_transformation_data)
  {
    mesh->topology_mutable().create_entity_permutations();
    cell_info = xtl::span(mesh->topology().get_cell_permutation_info());
  }

  if (a.num_integrals(dolfinx::fem::IntegralType::cell) > 0)
  {
<<<<<<< HEAD
    const auto fetch_cells = [&](const std::int32_t& entity){
      return entity; };

    // Prepare assembly lambda
=======
    mesh->topology_mutable().create_connectivity(tdim, tdim);
    auto c_to_c = mesh->topology().connectivity(tdim, tdim);
    assert(c_to_c);

    // Prepare assembly lambda
    const auto fetch_cells
        = [&](const std::int32_t entity) { return c_to_c->links(entity); };

>>>>>>> bfe6bed1
    for (int i : a.integral_ids(dolfinx::fem::IntegralType::cell))
    {
      const auto& fn = a.kernel(dolfinx::fem::IntegralType::cell, i);

      // Assembly lambda employing the form's kernel
<<<<<<< HEAD
      const auto assemble_local_cell_matrix = [&](
        xt::xtensor<T, 2>& Ae, const std::int32_t cell)
        {
          const xtl::span<const std::int32_t> x_dofs = x_dofmap.links(cell);
          const xt::xarray<double> coordinate_dofs(
            xt::view(x_g, xt::keep(x_dofs), xt::all()));

          // Tabulate tensor
          std::fill(Ae.data(), Ae.data() + Ae.size(), 0);
          fn(Ae.data(), coeffs.row(cell).data(), constants.data(),
                coordinate_dofs.data(), nullptr, nullptr);

          // Apply any required transformations
          const xtl::span<T> _Ae(Ae);
          apply_dof_transformation(_Ae, cell_info, cell, ndim1);
          apply_dof_transformation_to_transpose(_Ae, cell_info, cell, ndim0);
        };

      const std::vector<std::int32_t>& active_cells = a.cell_domains(i);
      assemble_entity_impl<T, std::int32_t>(
          mat_add_block_values, mat_add_values, *mesh, active_cells,
          dofs0, bs0, dofs1, bs1, bc0, bc1,
          coeffs, constants, cell_info, mpc0, mpc1,
          fetch_cells, assemble_local_cell_matrix);
=======
      const auto assemble_local_cell_matrix
          = [&](xt::xtensor<T, 2>& Ae, const std::int32_t entity)
      {
        const xtl::span<const std::int32_t> cells = fetch_cells(entity);
        const xtl::span<const std::int32_t> x_dofs = x_dofmap.links(cells[0]);
        const xt::xarray<double> coordinate_dofs(
            xt::view(x_g, xt::keep(x_dofs), xt::all()));

        // Tabulate tensor
        std::fill(Ae.data(), Ae.data() + Ae.size(), 0);
        fn(Ae.data(), coeffs.row(cells[0]).data(), constants.data(),
           coordinate_dofs.data(), nullptr, nullptr);

        // Apply any required transformations
        const xtl::span<T> _Ae(Ae);
        apply_dof_transformation(_Ae, cell_info, cells[0], ndim1);
        apply_dof_transformation_to_transpose(_Ae, cell_info, cells[0], ndim0);
      };

      const std::vector<std::int32_t>& active_cells
          = a.domains(dolfinx::fem::IntegralType::cell, i);
      assemble_entity_impl<T>(mat_add_block_values, mat_add_values, *mesh,
                              active_cells, dofs0, bs0, dofs1, bs1, bc0, bc1,
                              coeffs, constants, cell_info, mpc0, mpc1,
                              fetch_cells, assemble_local_cell_matrix);
>>>>>>> bfe6bed1
    }
  }
  
  if (a.num_integrals(dolfinx::fem::IntegralType::exterior_facet) > 0
      or a.num_integrals(dolfinx::fem::IntegralType::interior_facet) > 0)
  {
<<<<<<< HEAD
    const int num_cell_facets
        = dolfinx::mesh::cell_num_entities(mesh->topology().cell_type(), tdim - 1);
    std::function<std::uint8_t(std::size_t)> get_perm;
    if (a.needs_facet_permutations())
    {
      mesh->topology_mutable().create_entity_permutations();
      const std::vector<std::uint8_t>& perms
          = mesh->topology().get_facet_permutations();
      get_perm = [&perms](std::size_t i) { return perms[i]; };
    }
    else
      get_perm = [](std::size_t) { return 0; };

    // Prepare assembly lambdas
    const auto fetch_cells = [](const std::pair<std::int32_t, int>& entity){
      return entity.first; };

=======
    // Prepare facet connectivities
    mesh->topology_mutable().create_connectivity(tdim - 1, tdim);
    mesh->topology_mutable().create_entity_permutations();

    auto f_to_c = mesh->topology().connectivity(tdim - 1, tdim);
    assert(f_to_c);
    auto c_to_f = mesh->topology().connectivity(tdim, tdim - 1);
    assert(c_to_f);

    const std::vector<std::uint8_t>& perms
        = mesh->topology().get_facet_permutations();

    // Prepare assembly lambdas
    const auto fetch_cells
        = [&](const std::int32_t entity) { return f_to_c->links(entity); };

>>>>>>> bfe6bed1
    // Assemble all the exterior facet subdomains
    for (int i : a.integral_ids(dolfinx::fem::IntegralType::exterior_facet))
    {
      const auto& fn = a.kernel(dolfinx::fem::IntegralType::exterior_facet, i);

      // Assembly lambda employing the form's kernel
<<<<<<< HEAD
      const auto assemble_local_facet_matrix = [&](
        xt::xtensor<T, 2>& Ae, const std::pair<std::int32_t, int>& entity)
        {
          const std::int32_t cell = fetch_cells(entity);
          const int local_facet = entity.second;
          const xtl::span<const std::int32_t> x_dofs = x_dofmap.links(cell);
          const xt::xarray<double> coordinate_dofs(
            xt::view(x_g, xt::keep(x_dofs), xt::all()));

          // Tabulate tensor
          std::uint8_t perm = get_perm(cell * num_cell_facets + local_facet);
          std::fill(Ae.data(), Ae.data() + Ae.size(), 0);
          fn(Ae.data(), coeffs.row(cell).data(), constants.data(),
                coordinate_dofs.data(), &local_facet, &perm);

          // Apply any required transformations
          const xtl::span<T> _Ae(Ae);
          apply_dof_transformation(_Ae, cell_info, cell, ndim1);
          apply_dof_transformation_to_transpose(_Ae, cell_info, cell, ndim0);
        };

      const std::vector<std::pair<std::int32_t, int>>& active_facets
          = a.exterior_facet_domains(i);
      assemble_entity_impl<T, std::pair<std::int32_t, int>>(
          mat_add_block_values, mat_add_values, *mesh, active_facets,
          dofs0, bs0, dofs1, bs1, bc0, bc1,
          coeffs, constants, cell_info, mpc0, mpc1,
          fetch_cells, assemble_local_facet_matrix);
    }

    // const std::vector<int> c_offsets = a.coefficient_offsets();
    for (int i : a.integral_ids(dolfinx::fem::IntegralType::interior_facet))
    {
      // const auto& fn = a.kernel(dolfinx::fem::IntegralType::interior_facet, i);
      // const std::vector<std::int32_t>& active_facets
      //     = a.domains(dolfinx::fem::IntegralType::interior_facet, i);
=======
      const auto assemble_local_facet_matrix
          = [&](xt::xtensor<T, 2>& Ae, const std::int32_t entity)
      {
        const xtl::span<const std::int32_t> cells = fetch_cells(entity);
        const xtl::span<const std::int32_t> x_dofs = x_dofmap.links(cells[0]);
        const xt::xarray<double> coordinate_dofs(
            xt::view(x_g, xt::keep(x_dofs), xt::all()));

        // Get local index of facet with respect to the cell
        const xtl::span<const std::int32_t> facets = c_to_f->links(cells[0]);
        const auto* it
            = std::find(facets.data(), facets.data() + facets.size(), entity);
        assert(it != (facets.data() + facets.size()));
        const int local_facet = std::distance(facets.data(), it);

        // Tabulate tensor
        std::fill(Ae.data(), Ae.data() + Ae.size(), 0);
        fn(Ae.data(), coeffs.row(cells[0]).data(), constants.data(),
           coordinate_dofs.data(), &local_facet,
           &perms[cells[0] * facets.size() + local_facet]);

        // Apply any required transformations
        const xtl::span<T> _Ae(Ae);
        apply_dof_transformation(_Ae, cell_info, cells[0], ndim1);
        apply_dof_transformation_to_transpose(_Ae, cell_info, cells[0], ndim0);
      };

      const std::vector<std::int32_t>& active_facets
          = a.domains(dolfinx::fem::IntegralType::exterior_facet, i);
      assemble_entity_impl<T>(mat_add_block_values, mat_add_values, *mesh,
                              active_facets, dofs0, bs0, dofs1, bs1, bc0, bc1,
                              coeffs, constants, cell_info, mpc0, mpc1,
                              fetch_cells, assemble_local_facet_matrix);
    }

    for (int i : a.integral_ids(dolfinx::fem::IntegralType::interior_facet))
>>>>>>> bfe6bed1
      throw std::runtime_error("Not implemented yet");
  }
}
//-----------------------------------------------------------------------------
template <typename T>
void _assemble_matrix(
    const std::function<int(std::int32_t, const std::int32_t*, std::int32_t,
                            const std::int32_t*, const T*)>& mat_add_block,
    const std::function<int(std::int32_t, const std::int32_t*, std::int32_t,
                            const std::int32_t*, const T*)>& mat_add,
    const dolfinx::fem::Form<T>& a,
    const std::shared_ptr<const dolfinx_mpc::MultiPointConstraint<T>>& mpc0,
    const std::shared_ptr<const dolfinx_mpc::MultiPointConstraint<T>>& mpc1,
    const std::vector<std::shared_ptr<const dolfinx::fem::DirichletBC<T>>>& bcs,
    const T diagval)
{
  assert(a.function_spaces().at(0) == mpc0->function_space());
  assert(a.function_spaces().at(1) == mpc1->function_space());

  dolfinx::common::Timer timer_s("~MPC: Assembly (C++)");

  // Index maps for dof ranges
  std::shared_ptr<const dolfinx::common::IndexMap> map0
      = a.function_spaces().at(0)->dofmap()->index_map;
  std::shared_ptr<const dolfinx::common::IndexMap> map1
      = a.function_spaces().at(1)->dofmap()->index_map;
  int bs0 = a.function_spaces().at(0)->dofmap()->index_map_bs();
  int bs1 = a.function_spaces().at(1)->dofmap()->index_map_bs();

  // Build dof markers
  std::vector<bool> dof_marker0, dof_marker1;
  std::int32_t dim0 = bs0 * (map0->size_local() + map0->num_ghosts());
  std::int32_t dim1 = bs1 * (map1->size_local() + map1->num_ghosts());
  for (std::size_t k = 0; k < bcs.size(); ++k)
  {
    assert(bcs[k]);
    assert(bcs[k]->function_space());
    if (a.function_spaces().at(0)->contains(*bcs[k]->function_space()))
    {
      dof_marker0.resize(dim0, false);
      bcs[k]->mark_dofs(dof_marker0);
    }
    if (a.function_spaces().at(1)->contains(*bcs[k]->function_space()))
    {
      dof_marker1.resize(dim1, false);
      bcs[k]->mark_dofs(dof_marker1);
    }
  }

  // Assemble
  assemble_matrix_impl<T>(mat_add_block, mat_add, a, dof_marker0, dof_marker1,
                          mpc0, mpc1);

  // Add diagval on diagonal for slave dofs
  if (mpc0->function_space() == mpc1->function_space())
  {
    const xtl::span<const std::int32_t> slaves = mpc0->slaves();
    const std::int32_t num_local_slaves = mpc0->num_local_slaves();
    for (std::int32_t i = 0; i < num_local_slaves; ++i)
      mat_add(1, &slaves[i], 1, &slaves[i], &diagval);
  }
}
} // namespace
//-----------------------------------------------------------------------------
void dolfinx_mpc::assemble_matrix(
    const std::function<int(std::int32_t, const std::int32_t*, std::int32_t,
                            const std::int32_t*, const double*)>& mat_add_block,
    const std::function<int(std::int32_t, const std::int32_t*, std::int32_t,
                            const std::int32_t*, const double*)>& mat_add,
    const dolfinx::fem::Form<double>& a,
<<<<<<< HEAD
    const std::shared_ptr<const dolfinx_mpc::MultiPointConstraint<double>>& mpc0,
    const std::shared_ptr<const dolfinx_mpc::MultiPointConstraint<double>>& mpc1,
=======
    const std::shared_ptr<const dolfinx_mpc::MultiPointConstraint<double>>&
        mpc0,
    const std::shared_ptr<const dolfinx_mpc::MultiPointConstraint<double>>&
        mpc1,
>>>>>>> bfe6bed1
    const std::vector<std::shared_ptr<const dolfinx::fem::DirichletBC<double>>>&
        bcs,
    const double diagval)
{
  _assemble_matrix(mat_add_block, mat_add, a, mpc0, mpc1, bcs, diagval);
}
//-----------------------------------------------------------------------------
void dolfinx_mpc::assemble_matrix(
    const std::function<int(std::int32_t, const std::int32_t*, std::int32_t,
                            const std::int32_t*, const std::complex<double>*)>&
        mat_add_block,
    const std::function<int(std::int32_t, const std::int32_t*, std::int32_t,
                            const std::int32_t*, const std::complex<double>*)>&
        mat_add,
    const dolfinx::fem::Form<std::complex<double>>& a,
    const std::shared_ptr<
        const dolfinx_mpc::MultiPointConstraint<std::complex<double>>>& mpc0,
    const std::shared_ptr<
        const dolfinx_mpc::MultiPointConstraint<std::complex<double>>>& mpc1,
    const std::vector<
        std::shared_ptr<const dolfinx::fem::DirichletBC<std::complex<double>>>>&
        bcs,
    const std::complex<double> diagval)
{
  _assemble_matrix(mat_add_block, mat_add, a, mpc0, mpc1, bcs, diagval);
}<|MERGE_RESOLUTION|>--- conflicted
+++ resolved
@@ -20,18 +20,12 @@
     const std::array<int, 2> num_dofs, xt::xtensor<T, 2>& Ae,
     const std::array<xtl::span<const int32_t>, 2>& dofs, std::array<int, 2> bs,
     const std::array<xtl::span<const int32_t>, 2>& slave_indices,
-<<<<<<< HEAD
-    const std::array<const std::shared_ptr<const dolfinx::graph::AdjacencyList<std::int32_t>>, 2>&
-        masters,
-    const std::array<const std::shared_ptr<const dolfinx::graph::AdjacencyList<T>>, 2>& coeffs,
-=======
     const std::array<const std::shared_ptr<
                          const dolfinx::graph::AdjacencyList<std::int32_t>>,
                      2>& masters,
     const std::array<
         const std::shared_ptr<const dolfinx::graph::AdjacencyList<T>>, 2>&
         coeffs,
->>>>>>> bfe6bed1
     const std::array<std::vector<std::int32_t>, 2>& local_indices,
     const std::array<std::vector<bool>, 2>& is_slave)
 {
@@ -47,64 +41,6 @@
     {
       xtl::span<const std::int32_t> local_masters
           = masters[axis]->links(slave_indices[axis][i]);
-<<<<<<< HEAD
-      xtl::span<const T> local_coeffs = coeffs[axis]->links(slave_indices[axis][i]);
-
-      for (std::int32_t j = 0; j < local_masters.size(); ++j)
-      {
-        slaves_loc[axis].push_back(i);
-        flattened_slaves[axis].push_back(local_indices[axis][i]);
-        flattened_masters[axis].push_back(local_masters[j]);
-        flattened_coeffs[axis].push_back(local_coeffs[j]);
-      }
-    }
-  }
-
-  // Create copy to use for distribution to master dofs
-  const xt::xtensor<T, 2> Ae_original = Ae;
-  // Build matrix where all (slave_i, slave_j) entries are 0 for usage in row and
-  // column addition
-  xt::xtensor<T, 2> Ae_stripped = xt::empty<T>({bs[0] * num_dofs[0], bs[1] * num_dofs[1]});
-  for (std::int32_t i = 0; i < bs[0] * num_dofs[0]; ++i)
-    for (std::int32_t j = 0; j < bs[1] * num_dofs[1]; ++j)
-      Ae_stripped(i, j) = (is_slave[0][i] && is_slave[1][j]) ? 0 : Ae(i, j);
-
-  // Unroll dof blocks
-  std::array<std::vector<std::int32_t>, 2> mpc_dofs =
-    {std::vector<std::int32_t>(bs[0] * dofs[0].size()),
-     std::vector<std::int32_t>(bs[1] * dofs[1].size())};
-  for (int axis = 0; axis < 2; ++axis)
-    for (std::int32_t j = 0; j < dofs[axis].size(); ++j)
-      for (std::int32_t k = 0; k < bs[axis]; ++k)
-        mpc_dofs[axis][j * bs[axis] + k] = dofs[axis][j] * bs[axis] + k;
-
-  const std::array<const std::function<void(const std::int32_t&, const std::int32_t&, const T&)>, 2>
-    inserters = {
-      [&](const std::int32_t& local_index, const std::int32_t& master, const T& coeff)->void
-      {
-        xt::row(Ae, local_index).fill(0);
-        const xt::xarray<T> Acols = coeff * xt::row(Ae_stripped, local_index);
-        mat_set(1, &master, bs[1] * num_dofs[1], mpc_dofs[1].data(), Acols.data());
-      },
-      [&](const std::int32_t& local_index, const std::int32_t& master, const T& coeff)->void
-      {
-        xt::col(Ae, local_index).fill(0);
-        const xt::xarray<T> Arows = coeff * xt::col(Ae_stripped, local_index);
-        mat_set(bs[0] * num_dofs[0], mpc_dofs[0].data(), 1, &master, Arows.data());
-      }
-    };
-
-  // Insert: (slave_i, :) rows to (master_i, :)
-  //         (:, slave_j) cols to (:, master_j)
-  for (int axis = 0; axis < 2; ++axis)
-  {
-    for (std::int32_t i = 0; i < flattened_slaves[axis].size(); ++i)
-    {
-      const std::int32_t& local_index = flattened_slaves[axis][i];
-      const std::int32_t& master = flattened_masters[axis][i];
-      const T& coeff = flattened_coeffs[axis][i];
-      inserters[axis](local_index, master, coeff);
-=======
       xtl::span<const T> local_coeffs
           = coeffs[axis]->links(slave_indices[axis][i]);
 
@@ -197,7 +133,7 @@
 } // namespace
 
 //-----------------------------------------------------------------------------
-template <typename T>
+template <typename T, typename E_DESC>  // E_DESC, the entity description
 void assemble_entity_impl(
     const std::function<int(std::int32_t, const std::int32_t*, std::int32_t,
                             const std::int32_t*, const T*)>&
@@ -205,7 +141,7 @@
     const std::function<int(std::int32_t, const std::int32_t*, std::int32_t,
                             const std::int32_t*, const T*)>& mat_add_values,
     const dolfinx::mesh::Mesh& mesh,
-    const std::vector<std::int32_t>& active_entities,
+    const std::vector<E_DESC>& active_entities,
     const dolfinx::graph::AdjacencyList<std::int32_t>& dofmap0, int bs0,
     const dolfinx::graph::AdjacencyList<std::int32_t>& dofmap1, int bs1,
     const std::vector<bool>& bc0, const std::vector<bool>& bc1,
@@ -213,10 +149,9 @@
     const xtl::span<const std::uint32_t>& cell_info,
     const std::shared_ptr<const dolfinx_mpc::MultiPointConstraint<T>>& mpc0,
     const std::shared_ptr<const dolfinx_mpc::MultiPointConstraint<T>>& mpc1,
-    const std::function<xtl::span<const std::int32_t>(const std::int32_t)>
-        fetch_cells,
-    const std::function<void(xt::xtensor<T, 2>&, const std::int32_t)>
-        assemble_local_element_matrix)
+    const std::function<const std::int32_t(const E_DESC&)> fetch_cells,
+    const std::function<void(xt::xtensor<T, 2>&, const E_DESC&)>
+      assemble_local_element_matrix)
 {
   dolfinx::common::Timer timer("~MPC (C++): Assemble entity");
 
@@ -248,12 +183,11 @@
 
   for (std::int32_t i = 0; i < active_entities.size(); ++i)
   {
-    const xtl::span<const std::int32_t> cells = fetch_cells(active_entities[i]);
-    assert(cells.size() == 1);
+    const std::int32_t cell = fetch_cells(active_entities[i]);
     for (std::int32_t axis = 0; axis < 2; ++axis)
     {
       for (std::int32_t j = 0; j < slave_cells[axis].size(); ++j)
-        if (slave_cells[axis][j] == cells[0])
+        if (slave_cells[axis][j] == cell)
         {
           is_slave_entity[axis][i] = true;
           slave_cell_index[axis][i] = j;
@@ -272,12 +206,12 @@
   const xtl::span<T> _Ae(Ae);
   for (std::int32_t l = 0; l < active_entities.size(); ++l)
   {
-    const xtl::span<const std::int32_t> cells = fetch_cells(active_entities[l]);
+    const std::int32_t cell = fetch_cells(active_entities[l]);
     assemble_local_element_matrix(Ae, active_entities[l]);
 
     // Zero rows/columns for essential bcs
-    xtl::span<const std::int32_t> dmap0 = dofmap0.links(cells[0]);
-    xtl::span<const std::int32_t> dmap1 = dofmap1.links(cells[0]);
+    xtl::span<const std::int32_t> dmap0 = dofmap0.links(cell);
+    xtl::span<const std::int32_t> dmap1 = dofmap1.links(cell);
     if (!bc0.empty())
     {
       for (std::int32_t i = 0; i < num_dofs0; ++i)
@@ -288,26 +222,8 @@
             xt::row(Ae, bs0 * i + k).fill(0);
         }
       }
->>>>>>> bfe6bed1
-    }
-  }
-
-<<<<<<< HEAD
-  // Insert the (slave_i, slave_j) contributions to (master_i, master_j)
-  for (std::int32_t i = 0; i < flattened_slaves[0].size(); ++i)
-  {
-    for (std::int32_t j = 0; j < flattened_slaves[1].size(); ++j)
-    {
-      const std::int32_t& local_index0 = flattened_slaves[0][i];
-      const std::int32_t& local_index1 = flattened_slaves[1][j];
-      const std::int32_t& master0 = flattened_masters[0][i];
-      const std::int32_t& master1 = flattened_masters[1][j];
-      const T& coeff0 = flattened_coeffs[0][i];
-      const T& coeff1 = flattened_coeffs[1][j];
-
-      const T Amaster = coeff0 * coeff1 * Ae_original(local_index0, local_index1);
-      mat_set(1, &master0, 1, &master1, &Amaster);
-=======
+    }
+
     if (!bc1.empty())
     {
       for (std::int32_t j = 0; j < num_dofs1; ++j)
@@ -364,163 +280,12 @@
       modify_mpc_cell_rect<T>(mat_add_values, num_dofs, Ae, dofs, bs,
                               slave_indices, masters, coefficients,
                               local_indices, is_slave);
->>>>>>> bfe6bed1
-    }
-  }
-} // namespace
-
-//-----------------------------------------------------------------------------
-<<<<<<< HEAD
-template <typename T, typename E_DESC>  // E_DESC, the entity description
-void assemble_entity_impl(
-    const std::function<int(std::int32_t, const std::int32_t*, std::int32_t,
-                            const std::int32_t*, const T*)>&
-        mat_add_block_values,
-    const std::function<int(std::int32_t, const std::int32_t*, std::int32_t,
-                            const std::int32_t*, const T*)>& mat_add_values,
-    const dolfinx::mesh::Mesh& mesh,
-    const std::vector<E_DESC>& active_entities,
-    const dolfinx::graph::AdjacencyList<std::int32_t>& dofmap0, int bs0,
-    const dolfinx::graph::AdjacencyList<std::int32_t>& dofmap1, int bs1,
-    const std::vector<bool>& bc0, const std::vector<bool>& bc1,
-    const dolfinx::array2d<T>& coeffs, const std::vector<T>& constants,
-    const xtl::span<const std::uint32_t>& cell_info,
-    const std::shared_ptr<const dolfinx_mpc::MultiPointConstraint<T>>& mpc0,
-    const std::shared_ptr<const dolfinx_mpc::MultiPointConstraint<T>>& mpc1,
-    const std::function<const std::int32_t(const E_DESC&)> fetch_cells,
-    const std::function<void(xt::xtensor<T, 2>&, const E_DESC&)>
-      assemble_local_element_matrix)
-{
-  dolfinx::common::Timer timer("~MPC (C++): Assemble entity");
-
-  // Get MPC data
-  const std::array<
-    const std::shared_ptr<const dolfinx::graph::AdjacencyList<std::int32_t>>, 2>
-      masters = {mpc0->masters_local(), mpc1->masters_local()};
-  const std::array<
-    const std::shared_ptr<const dolfinx::graph::AdjacencyList<T>>, 2>
-      coefficients = {mpc0->coeffs(), mpc1->coeffs()};
-  const std::array<const xtl::span<const std::int32_t>, 2>
-    slaves = {mpc0->slaves(), mpc1->slaves()};
-
-  std::array<xtl::span<const std::int32_t>, 2>
-    slave_cells = {mpc0->slave_cells(), mpc1->slave_cells()};
-  const std::array<
-    const std::shared_ptr<const dolfinx::graph::AdjacencyList<std::int32_t>>, 2>
-      cell_to_slaves = {mpc0->cell_to_slaves(), mpc1->cell_to_slaves()};
-
-  // Compute local indices for slave cells
-  std::array<std::vector<bool>, 2> is_slave_entity =
-    {std::vector<bool>(active_entities.size(), false),
-     std::vector<bool>(active_entities.size(), false)};
-  std::array<std::vector<std::int32_t>, 2> slave_cell_index
-    = {std::vector<std::int32_t>(active_entities.size(), -1),
-       std::vector<std::int32_t>(active_entities.size(), -1)};
-
-  for (std::int32_t i = 0; i < active_entities.size(); ++i)
-  {
-    const std::int32_t cell = fetch_cells(active_entities[i]);
-    for (std::int32_t axis = 0; axis < 2; ++axis)
-    {
-      for (std::int32_t j = 0; j < slave_cells[axis].size(); ++j)
-        if (slave_cells[axis][j] == cell)
-        {
-          is_slave_entity[axis][i] = true;
-          slave_cell_index[axis][i] = j;
-          break;
-        }
-    }
-  }
-
-  // Iterate over all entities
-  const int num_dofs0 = dofmap0.links(0).size();
-  const int num_dofs1 = dofmap1.links(0).size();
-  const std::uint32_t ndim0 = bs0 * num_dofs0;
-  const std::uint32_t ndim1 = bs1 * num_dofs1;
-  xt::xtensor<T, 2> Ae({ndim0, ndim1});
-  const xtl::span<T> _Ae(Ae);
-  for (std::int32_t l = 0; l < active_entities.size(); ++l)
-  {
-    const std::int32_t cell = fetch_cells(active_entities[l]);
-    assemble_local_element_matrix(Ae, active_entities[l]);
-
-    // Zero rows/columns for essential bcs
-    xtl::span<const std::int32_t> dmap0 = dofmap0.links(cell);
-    xtl::span<const std::int32_t> dmap1 = dofmap1.links(cell);
-    if (!bc0.empty())
-    {
-      for (std::int32_t i = 0; i < num_dofs0; ++i)
-      {
-        for (std::int32_t k = 0; k < bs0; ++k)
-        {
-          if (bc0[bs0 * dmap0[i] + k])
-            xt::row(Ae, bs0 * i + k).fill(0);
-        }
-      }
-    }
-
-    if (!bc1.empty())
-    {
-      for (std::int32_t j = 0; j < num_dofs1; ++j)
-      {
-        for (std::int32_t k = 0; k < bs1; ++k)
-        {
-          if (bc1[bs1 * dmap1[j] + k])
-            xt::col(Ae, bs1 * j + k).fill(0);
-        }
-      }
-    }
-
-    const std::array<int, 2> bs = {bs0, bs1};
-    const std::array<xtl::span<const int32_t>, 2> dofs = {dmap0, dmap1};
-    const std::array<int, 2> num_dofs = {num_dofs0, num_dofs1};
-    std::array<xtl::span<const int32_t>, 2> slave_indices;
-    std::array<std::vector<bool>, 2> is_slave =
-      {std::vector<bool>(bs[0] * num_dofs[0], false),
-       std::vector<bool>(bs[1] * num_dofs[1], false)};
-    std::array<std::vector<std::int32_t>, 2> local_indices;
-
-    if (is_slave_entity[0][l] or is_slave_entity[1][l])
-    {
-      for (int axis = 0; axis < 2; ++axis)
-      {
-        // Assuming test and trial space has same number of dofs and dofs per
-        // cell
-        slave_indices[axis] = cell_to_slaves[axis]->links(slave_cell_index[axis][l]);
-        // Find local position of every slave
-        local_indices[axis] = std::vector<std::int32_t>(slave_indices[axis].size());
-
-        for (std::int32_t i = 0; i < slave_indices[axis].size(); ++i)
-        {
-          bool found = false;
-          for (std::int32_t j = 0; j < dofs[axis].size(); ++j)
-          {
-            for (std::int32_t k = 0; k < bs[axis]; ++k)
-            {
-              if (bs[axis] * dofs[axis][j] + k == slaves[axis][slave_indices[axis][i]])
-              {
-                local_indices[axis][i] = bs[axis] * j + k;
-                is_slave[axis][bs[axis] * j + k] = true;
-                found = true;
-                break;
-              }
-            }
-            if (found)
-              break;
-          }
-        }
-      }
-      modify_mpc_cell_rect<T>(mat_add_values, num_dofs, Ae, dofs, bs,
-                              slave_indices, masters, coefficients, local_indices,
-                              is_slave);
     }
     mat_add_block_values(dmap0.size(), dmap0.data(), dmap1.size(), dmap1.data(),
                          Ae.data());
   }
 } // namespace
 //-----------------------------------------------------------------------------
-=======
->>>>>>> bfe6bed1
 template <typename T>
 void assemble_matrix_impl(
     const std::function<int(std::int32_t, const std::int32_t*, std::int32_t,
@@ -591,27 +356,15 @@
 
   if (a.num_integrals(dolfinx::fem::IntegralType::cell) > 0)
   {
-<<<<<<< HEAD
     const auto fetch_cells = [&](const std::int32_t& entity){
       return entity; };
 
     // Prepare assembly lambda
-=======
-    mesh->topology_mutable().create_connectivity(tdim, tdim);
-    auto c_to_c = mesh->topology().connectivity(tdim, tdim);
-    assert(c_to_c);
-
-    // Prepare assembly lambda
-    const auto fetch_cells
-        = [&](const std::int32_t entity) { return c_to_c->links(entity); };
-
->>>>>>> bfe6bed1
     for (int i : a.integral_ids(dolfinx::fem::IntegralType::cell))
     {
       const auto& fn = a.kernel(dolfinx::fem::IntegralType::cell, i);
 
       // Assembly lambda employing the form's kernel
-<<<<<<< HEAD
       const auto assemble_local_cell_matrix = [&](
         xt::xtensor<T, 2>& Ae, const std::int32_t cell)
         {
@@ -636,42 +389,15 @@
           dofs0, bs0, dofs1, bs1, bc0, bc1,
           coeffs, constants, cell_info, mpc0, mpc1,
           fetch_cells, assemble_local_cell_matrix);
-=======
-      const auto assemble_local_cell_matrix
-          = [&](xt::xtensor<T, 2>& Ae, const std::int32_t entity)
-      {
-        const xtl::span<const std::int32_t> cells = fetch_cells(entity);
-        const xtl::span<const std::int32_t> x_dofs = x_dofmap.links(cells[0]);
-        const xt::xarray<double> coordinate_dofs(
-            xt::view(x_g, xt::keep(x_dofs), xt::all()));
-
-        // Tabulate tensor
-        std::fill(Ae.data(), Ae.data() + Ae.size(), 0);
-        fn(Ae.data(), coeffs.row(cells[0]).data(), constants.data(),
-           coordinate_dofs.data(), nullptr, nullptr);
-
-        // Apply any required transformations
-        const xtl::span<T> _Ae(Ae);
-        apply_dof_transformation(_Ae, cell_info, cells[0], ndim1);
-        apply_dof_transformation_to_transpose(_Ae, cell_info, cells[0], ndim0);
-      };
-
-      const std::vector<std::int32_t>& active_cells
-          = a.domains(dolfinx::fem::IntegralType::cell, i);
-      assemble_entity_impl<T>(mat_add_block_values, mat_add_values, *mesh,
-                              active_cells, dofs0, bs0, dofs1, bs1, bc0, bc1,
-                              coeffs, constants, cell_info, mpc0, mpc1,
-                              fetch_cells, assemble_local_cell_matrix);
->>>>>>> bfe6bed1
-    }
-  }
-  
+    }
+  }
+
   if (a.num_integrals(dolfinx::fem::IntegralType::exterior_facet) > 0
       or a.num_integrals(dolfinx::fem::IntegralType::interior_facet) > 0)
   {
-<<<<<<< HEAD
     const int num_cell_facets
-        = dolfinx::mesh::cell_num_entities(mesh->topology().cell_type(), tdim - 1);
+        = dolfinx::mesh::cell_num_entities(
+            mesh->topology().cell_type(), tdim - 1);
     std::function<std::uint8_t(std::size_t)> get_perm;
     if (a.needs_facet_permutations())
     {
@@ -687,31 +413,12 @@
     const auto fetch_cells = [](const std::pair<std::int32_t, int>& entity){
       return entity.first; };
 
-=======
-    // Prepare facet connectivities
-    mesh->topology_mutable().create_connectivity(tdim - 1, tdim);
-    mesh->topology_mutable().create_entity_permutations();
-
-    auto f_to_c = mesh->topology().connectivity(tdim - 1, tdim);
-    assert(f_to_c);
-    auto c_to_f = mesh->topology().connectivity(tdim, tdim - 1);
-    assert(c_to_f);
-
-    const std::vector<std::uint8_t>& perms
-        = mesh->topology().get_facet_permutations();
-
-    // Prepare assembly lambdas
-    const auto fetch_cells
-        = [&](const std::int32_t entity) { return f_to_c->links(entity); };
-
->>>>>>> bfe6bed1
     // Assemble all the exterior facet subdomains
     for (int i : a.integral_ids(dolfinx::fem::IntegralType::exterior_facet))
     {
       const auto& fn = a.kernel(dolfinx::fem::IntegralType::exterior_facet, i);
 
       // Assembly lambda employing the form's kernel
-<<<<<<< HEAD
       const auto assemble_local_facet_matrix = [&](
         xt::xtensor<T, 2>& Ae, const std::pair<std::int32_t, int>& entity)
         {
@@ -742,50 +449,7 @@
           fetch_cells, assemble_local_facet_matrix);
     }
 
-    // const std::vector<int> c_offsets = a.coefficient_offsets();
     for (int i : a.integral_ids(dolfinx::fem::IntegralType::interior_facet))
-    {
-      // const auto& fn = a.kernel(dolfinx::fem::IntegralType::interior_facet, i);
-      // const std::vector<std::int32_t>& active_facets
-      //     = a.domains(dolfinx::fem::IntegralType::interior_facet, i);
-=======
-      const auto assemble_local_facet_matrix
-          = [&](xt::xtensor<T, 2>& Ae, const std::int32_t entity)
-      {
-        const xtl::span<const std::int32_t> cells = fetch_cells(entity);
-        const xtl::span<const std::int32_t> x_dofs = x_dofmap.links(cells[0]);
-        const xt::xarray<double> coordinate_dofs(
-            xt::view(x_g, xt::keep(x_dofs), xt::all()));
-
-        // Get local index of facet with respect to the cell
-        const xtl::span<const std::int32_t> facets = c_to_f->links(cells[0]);
-        const auto* it
-            = std::find(facets.data(), facets.data() + facets.size(), entity);
-        assert(it != (facets.data() + facets.size()));
-        const int local_facet = std::distance(facets.data(), it);
-
-        // Tabulate tensor
-        std::fill(Ae.data(), Ae.data() + Ae.size(), 0);
-        fn(Ae.data(), coeffs.row(cells[0]).data(), constants.data(),
-           coordinate_dofs.data(), &local_facet,
-           &perms[cells[0] * facets.size() + local_facet]);
-
-        // Apply any required transformations
-        const xtl::span<T> _Ae(Ae);
-        apply_dof_transformation(_Ae, cell_info, cells[0], ndim1);
-        apply_dof_transformation_to_transpose(_Ae, cell_info, cells[0], ndim0);
-      };
-
-      const std::vector<std::int32_t>& active_facets
-          = a.domains(dolfinx::fem::IntegralType::exterior_facet, i);
-      assemble_entity_impl<T>(mat_add_block_values, mat_add_values, *mesh,
-                              active_facets, dofs0, bs0, dofs1, bs1, bc0, bc1,
-                              coeffs, constants, cell_info, mpc0, mpc1,
-                              fetch_cells, assemble_local_facet_matrix);
-    }
-
-    for (int i : a.integral_ids(dolfinx::fem::IntegralType::interior_facet))
->>>>>>> bfe6bed1
       throw std::runtime_error("Not implemented yet");
   }
 }
@@ -856,15 +520,10 @@
     const std::function<int(std::int32_t, const std::int32_t*, std::int32_t,
                             const std::int32_t*, const double*)>& mat_add,
     const dolfinx::fem::Form<double>& a,
-<<<<<<< HEAD
-    const std::shared_ptr<const dolfinx_mpc::MultiPointConstraint<double>>& mpc0,
-    const std::shared_ptr<const dolfinx_mpc::MultiPointConstraint<double>>& mpc1,
-=======
     const std::shared_ptr<const dolfinx_mpc::MultiPointConstraint<double>>&
         mpc0,
     const std::shared_ptr<const dolfinx_mpc::MultiPointConstraint<double>>&
         mpc1,
->>>>>>> bfe6bed1
     const std::vector<std::shared_ptr<const dolfinx::fem::DirichletBC<double>>>&
         bcs,
     const double diagval)
