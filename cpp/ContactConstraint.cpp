--- conflicted
+++ resolved
@@ -77,34 +77,23 @@
 
   // Determine which dof should be a slave dof (based on max component of
   // normal vector normal vector)
-<<<<<<< HEAD
-  const std::vector<PetscScalar>& normal_array = nh->x()->array();
   std::vector<std::int64_t> slave_blocks_glob(slave_blocks[0].size());
-  imap->local_to_global(slave_blocks[0].data(), slave_blocks[0].size(),
-                        slave_blocks_glob.data());
-
+  imap->local_to_global(slave_blocks[0], slave_blocks_glob);
+  std::vector<std::int32_t> masters_i;
+  std::vector<PetscScalar> coeffs_i;
+  std::vector<std::int32_t> owners_i;
+  masters_i.reserve(tdim);
+  coeffs_i.reserve(tdim);
+  owners_i.reserve(tdim);
   for (std::int32_t i = 0; i < slave_blocks[0].size(); ++i)
-=======
->>>>>>> 58855754
-  {
-    std::vector<std::int64_t> slave_blocks_glob(slave_blocks[0].size());
-    imap->local_to_global(slave_blocks[0], slave_blocks_glob);
-    std::vector<std::int32_t> masters_i;
-    std::vector<PetscScalar> coeffs_i;
-    std::vector<std::int32_t> owners_i;
-    masters_i.reserve(tdim);
-    coeffs_i.reserve(tdim);
-    owners_i.reserve(tdim);
-    for (std::int32_t i = 0; i < slave_blocks[0].size(); ++i)
-    {
-      std::iota(dofs.begin(), dofs.end(), slave_blocks[0][i] * block_size);
-      // Create normalized local normal vector and fin its max index
-      Eigen::Array<PetscScalar, 1, Eigen::Dynamic> l_normal(1, tdim);
-      for (std::int32_t j = 0; j < tdim; ++j)
-        l_normal[j] = normal_array[dofs[j]];
-      l_normal /= std::sqrt(l_normal.abs2().sum());
-
-<<<<<<< HEAD
+  {
+    std::iota(dofs.begin(), dofs.end(), slave_blocks[0][i] * block_size);
+    // Create normalized local normal vector and fin its max index
+    Eigen::Array<PetscScalar, 1, Eigen::Dynamic> l_normal(1, tdim);
+    for (std::int32_t j = 0; j < tdim; ++j)
+      l_normal[j] = normal_array[dofs[j]];
+    l_normal /= std::sqrt(l_normal.abs2().sum());
+
     Eigen::Index max_index;
     const double coeff = l_normal.abs().maxCoeff(&max_index);
     const std::int32_t slave_i = dofs[max_index];
@@ -112,87 +101,52 @@
     // Compute coeffs if slave is owned by the processor
     if (slave_i < size_local * block_size)
     {
-      std::vector<std::int32_t> masters_i;
-      std::vector<PetscScalar> coeffs_i;
-      std::vector<std::int32_t> owners_i;
+      owners_i.clear();
+      coeffs_i.clear();
+      masters_i.clear();
       std::div_t div = std::div(slave_i, block_size);
       const std::int64_t slave_glob
           = slave_blocks_glob[i] * block_size + div.rem;
       local_slaves.push_back(slave_i);
       local_slaves_as_glob.push_back(slave_glob);
-
       for (Eigen::Index j = 0; j < tdim; ++j)
+      {
         if (j != max_index)
         {
           PetscScalar coeff_j = -l_normal[j] / l_normal[max_index];
           if (std::abs(coeff_j) > 1e-6)
-=======
-      Eigen::Index max_index;
-      const double coeff = l_normal.abs().maxCoeff(&max_index);
-
-      // Compute coeffs if slave is owned by the processor
-      if (dofs[max_index] < size_local * block_size)
+          {
+            owners_i.push_back(rank);
+            masters_i.push_back(dofs[j]);
+            coeffs_i.push_back(coeff_j);
+          }
+        }
+      }
+      const std::int32_t num_masters = masters_i.size();
+      if (num_masters > 0)
       {
-        owners_i.clear();
-        coeffs_i.clear();
-        masters_i.clear();
-        std::div_t div = std::div(dofs[max_index], block_size);
-        const std::int64_t slave_glob
-            = slave_blocks_glob[i] * block_size + div.rem;
-        local_slaves.push_back(dofs[max_index]);
-        local_slaves_as_glob.push_back(slave_glob);
-
-        for (Eigen::Index j = 0; j < tdim; ++j)
-          if (j != max_index)
->>>>>>> 58855754
-          {
-            PetscScalar coeff_j = -l_normal[j] / l_normal[max_index];
-            if (std::abs(coeff_j) > 1e-6)
-            {
-              owners_i.push_back(rank);
-              masters_i.push_back(dofs[j]);
-              coeffs_i.push_back(coeff_j);
-            }
-          }
-        const std::int32_t num_masters = masters_i.size();
-        if (num_masters > 0)
+        std::vector<std::int64_t> m_glob(num_masters);
+        for (std::int32_t j = 0; j < num_masters; ++j)
         {
-<<<<<<< HEAD
           std::div_t div = std::div(masters_i[j], block_size);
           const std::array<std::int32_t, 1> m_loc = {div.quot};
           std::array<std::int64_t, 1> m_block;
-          imap->local_to_global(m_loc.data(), 1, m_block.data());
+          imap->local_to_global(m_loc, m_block);
           m_glob[j] = m_block[0] * block_size + div.rem;
         }
         masters[slave_glob] = m_glob;
         coeffs[slave_glob] = coeffs_i;
         owners[slave_glob] = owners_i;
-=======
-          std::vector<std::int64_t> m_glob(num_masters);
-          for (std::int32_t j = 0; j < num_masters; ++j)
-          {
-            std::div_t div = std::div(masters_i[j], block_size);
-            m_loc[0] = div.quot;
-            imap->local_to_global(m_loc, m_block_glob);
-            m_glob[j] = m_block_glob[0] * block_size + div.rem;
-          }
-          masters[slave_glob] = m_glob;
-          coeffs[slave_glob] = coeffs_i;
-          owners[slave_glob] = owners_i;
-        }
->>>>>>> 58855754
       }
       else
-        ghost_slaves.push_back(dofs[max_index]);
-    }
-<<<<<<< HEAD
+        ghost_slaves.push_back(slave_i);
+    }
     else
       ghost_slaves.push_back(slave_i);
-=======
->>>>>>> 58855754
-  }
-
-  // Create slave_dofs->master facets and master->slave dofs neighborhood comms
+  }
+
+  // Create slave_dofs->master facets and master->slave dofs neighborhood
+  // comms
   const bool has_slave = local_slaves.size() > 0 ? 1 : 0;
   std::array<MPI_Comm, 2> neighborhood_comms
       = create_neighborhood_comms(meshtags, has_slave, master_marker);
@@ -259,13 +213,13 @@
   dolfinx::geometry::BoundingBoxTree bb_tree(*V->mesh(), tdim, master_cells_vec,
                                              1e-12);
   Eigen::Array<PetscScalar, 1, 3> slave_coeffs;
+  std::array<double, 3> coord;
   for (std::int32_t i = 0; i < local_slaves.size(); ++i)
   {
     // Get coordinate and coeff for slave and save in send array
     const std::int32_t slave_block = slave_blocks[0][i];
-    const std::array<double, 3> coord
-        = {coordinates(slave_block, 0), coordinates(slave_block, 1),
-           coordinates(slave_block, 2)};
+    for (size_t j = 0; j < 3; ++j)
+      coord[j] = coordinates(slave_block, j);
     local_slave_coordinates[i] = coord;
     std::iota(dofs.begin(), dofs.end(), slave_blocks[0][i] * block_size);
     for (std::int32_t j = 0; j < gdim; ++j)
@@ -281,7 +235,6 @@
 
     // Use collision detection algorithm (GJK) to check distance from  cell
     // to point and select one within 1e-10
-
     std::vector<int> bbox_collisions
         = dolfinx::geometry::compute_collisions(bb_tree, coord);
     const std::vector<std::int32_t> verified_candidates
@@ -323,16 +276,9 @@
         for (std::int32_t k = 0; k < num_masters; ++k)
         {
           std::div_t div = std::div(l_master[k], block_size);
-<<<<<<< HEAD
-          const std::array<std::int32_t, 1> loc_block = {div.quot};
-          std::array<std::int64_t, 1> m_block;
-          imap->local_to_global(loc_block.data(), 1, m_block.data());
-          global_masters[k] = m_block[0] * block_size + div.rem;
-=======
           m_loc[0] = div.quot;
           imap->local_to_global(m_loc, m_block_glob);
           global_masters[k] = m_block_glob[0] * block_size + div.rem;
->>>>>>> 58855754
         }
         local_masters[local_slaves_as_glob[i]] = global_masters;
         local_coeffs[local_slaves_as_glob[i]] = l_coeff;
@@ -350,6 +296,7 @@
       collision_to_local.push_back(i);
     }
   }
+
   // Extract coordinates and normals to distribute
   std::vector<std::array<double, 3>> distribute_coordinates(
       slaves_wo_local_collision.size());
@@ -368,7 +315,6 @@
   if (mpi_size == 1)
   {
     assert(slaves_wo_local_collision.size() == 0);
-    std::cout << "HERE!\n";
 
     std::vector<std::int64_t> masters_out;
     std::vector<PetscScalar> coeffs_out;
@@ -585,7 +531,6 @@
                    std::next(rev_slaves_send_disp.begin(), 1));
   std::vector<int> rev_masters_send_disp(indegree + 1, 0);
   std::partial_sum(num_collision_masters.begin(), num_collision_masters.end(),
-<<<<<<< HEAD
                    std::next(rev_masters_send_disp.begin(), 1));
   // Send colliding slaves back to owner
   const dolfinx::graph::AdjacencyList<std::int64_t> slave_data_out(
@@ -616,66 +561,9 @@
       std::move(collision_coeffs_out), std::move(rev_masters_send_disp));
   const dolfinx::graph::AdjacencyList<PetscScalar> remote_colliding_coeffs
       = dolfinx::MPI::neighbor_all_to_all(neighborhood_comms[1], coeffs_out_);
-  std::vector<std::int64_t> global_inc_slave_block(1);
-
+  std::array<std::int64_t, 1> global_inc_slave_block;
+  std::array<std::int32_t, 1> recv_blocks_as_local;
   for (std::int32_t i = 0; i < remote_colliding_slaves.num_nodes(); ++i)
-=======
-                   send_disp_masters.begin() + 1);
-
-  // Receive colliding slaves from other processor
-  std::vector<std::int64_t> remote_colliding_slaves(disp_inc_slaves.back());
-  MPI_Neighbor_alltoallv(
-      collision_slaves_out.data(), num_collision_slaves.data(),
-      send_disp_slaves.data(), dolfinx::MPI::mpi_type<std::int64_t>(),
-      remote_colliding_slaves.data(), inc_num_collision_slaves.data(),
-      disp_inc_slaves.data(), dolfinx::MPI::mpi_type<std::int64_t>(),
-      neighborhood_comms[1]);
-  std::vector<std::int32_t> remote_colliding_offsets(disp_inc_slaves.back());
-  MPI_Neighbor_alltoallv(
-      collision_offsets_out.data(), num_collision_slaves.data(),
-      send_disp_slaves.data(), dolfinx::MPI::mpi_type<std::int32_t>(),
-      remote_colliding_offsets.data(), inc_num_collision_slaves.data(),
-      disp_inc_slaves.data(), dolfinx::MPI::mpi_type<std::int32_t>(),
-      neighborhood_comms[1]);
-  // Receive colliding masters and relevant data from other processor
-  std::vector<std::int64_t> remote_colliding_masters(disp_inc_masters.back());
-  MPI_Neighbor_alltoallv(
-      collision_masters_out.data(), num_collision_masters.data(),
-      send_disp_masters.data(), dolfinx::MPI::mpi_type<std::int64_t>(),
-      remote_colliding_masters.data(), inc_num_collision_masters.data(),
-      disp_inc_masters.data(), dolfinx::MPI::mpi_type<std::int64_t>(),
-      neighborhood_comms[1]);
-  std::vector<PetscScalar> remote_colliding_coeffs(disp_inc_masters.back());
-  MPI_Neighbor_alltoallv(
-      collision_coeffs_out.data(), num_collision_masters.data(),
-      send_disp_masters.data(), dolfinx::MPI::mpi_type<PetscScalar>(),
-      remote_colliding_coeffs.data(), inc_num_collision_masters.data(),
-      disp_inc_masters.data(), dolfinx::MPI::mpi_type<PetscScalar>(),
-      neighborhood_comms[1]);
-  std::vector<std::int32_t> remote_colliding_owners(disp_inc_masters.back());
-  MPI_Neighbor_alltoallv(
-      collision_owners_out.data(), num_collision_masters.data(),
-      send_disp_masters.data(), dolfinx::MPI::mpi_type<std::int32_t>(),
-      remote_colliding_owners.data(), inc_num_collision_masters.data(),
-      disp_inc_masters.data(), dolfinx::MPI::mpi_type<std::int32_t>(),
-      neighborhood_comms[1]);
-
-  // Convert received slaves from other processors into local dofs
-  const std::int32_t num_recv_slaves = remote_colliding_slaves.size();
-  std::vector<std::int64_t> glob_slave_blocks(num_recv_slaves);
-  std::vector<std::int64_t> glob_slave_rems(num_recv_slaves);
-  for (std::int32_t i = 0; i < num_recv_slaves; ++i)
-  {
-    const std::int64_t bs = block_size;
-    std::ldiv_t div = std::div(remote_colliding_slaves[i], bs);
-    glob_slave_blocks[i] = div.quot;
-    glob_slave_rems[i] = div.rem;
-  }
-  std::vector<std::int32_t> recv_blocks_as_local(glob_slave_blocks.size());
-  imap->global_to_local(glob_slave_blocks, recv_blocks_as_local);
-  std::vector<std::int32_t> recv_slaves_as_local(num_recv_slaves);
-  for (std::int32_t i = 0; i < num_recv_slaves; ++i)
->>>>>>> 58855754
   {
     tcb::span<const std::int64_t> slaves_i = remote_colliding_slaves.links(i);
     tcb::span<const std::int64_t> masters_i = remote_colliding_masters.links(i);
@@ -695,7 +583,7 @@
       const std::int64_t bs = block_size;
       std::ldiv_t div = std::div(global_slave, bs);
       global_inc_slave_block[0] = div.quot;
-      auto recv_blocks_as_local = imap->global_to_local(global_inc_slave_block);
+      imap->global_to_local(global_inc_slave_block, recv_blocks_as_local);
       assert(recv_blocks_as_local[0] != -1);
       const std::int32_t slave = recv_blocks_as_local[0] * block_size + div.rem;
 
@@ -1012,7 +900,8 @@
   std::vector<std::int64_t> local_block_as_glob(local_block.size());
   imap->local_to_global(local_block, local_block_as_glob);
 
-  // Create slave_dofs->master facets and master->slave dofs neighborhood comms
+  // Create slave_dofs->master facets and master->slave dofs neighborhood
+  // comms
   const bool has_slave = local_block.size() > 0 ? 1 : 0;
   std::array<MPI_Comm, 2> neighborhood_comms
       = create_neighborhood_comms(meshtags, has_slave, master_marker);
@@ -1140,12 +1029,6 @@
           for (std::int32_t k = 0; k < num_masters; ++k)
           {
             std::div_t div = std::div(masters_j[k], block_size);
-<<<<<<< HEAD
-            const std::array<std::int32_t, 1> block_loc = {div.quot};
-            std::array<std::int64_t, 1> block_glob;
-            imap->local_to_global(block_loc.data(), 1, block_glob.data());
-            masters_as_global[k] = block_glob[0] * block_size + div.rem;
-=======
             master_block_loc[k] = div.quot;
             masters_rem[k] = div.rem;
           }
@@ -1154,7 +1037,6 @@
           {
             masters_as_global[k]
                 = master_block_glob[k] * block_size + masters_rem[k];
->>>>>>> 58855754
           }
           local_masters[local_slave] = masters_as_global;
           local_coeffs[local_slave] = l_coeff[j];
@@ -1354,12 +1236,7 @@
             for (std::int32_t k = 0; k < num_masters; ++k)
             {
               std::div_t div = std::div(masters_j[k], block_size);
-<<<<<<< HEAD
-              const std::array<std::int32_t, 1> block_loc = {div.quot};
-              std::array<std::int64_t, 1> block_glob;
-              imap->local_to_global(block_loc.data(), 1, block_glob.data());
-              global_masters[k] = block_glob[0] * block_size + div.rem;
-=======
+
               masters_block_loc[k] = div.quot;
               masters_rem[k] = div.rem;
             }
@@ -1368,7 +1245,6 @@
             {
               global_masters[k]
                   = masters_block_glob[k] * block_size + masters_rem[k];
->>>>>>> 58855754
             }
             remote_masters.insert(remote_masters.end(), global_masters.begin(),
                                   global_masters.end());
