// Copyright (C) 2019 Jorgen S. Dokken
//
// This file is part of DOLFINX_MPC
//
// SPDX-License-Identifier:    LGPL-3.0-or-later

#include "MultiPointConstraint.h"
#include "utils.h"
#include <Eigen/Dense>
#include <dolfinx/common/IndexMap.h>
#include <dolfinx/common/Timer.h>
#include <dolfinx/common/log.h>
#include <dolfinx/fem/DofMap.h>
#include <dolfinx/fem/DofMapBuilder.h>
#include <dolfinx/function/FunctionSpace.h>
#include <dolfinx/graph/AdjacencyList.h>
#include <dolfinx/mesh/Mesh.h>
#include <iostream>
using namespace dolfinx_mpc;

MultiPointConstraint::MultiPointConstraint(
    std::shared_ptr<const dolfinx::function::FunctionSpace> V,
    Eigen::Array<std::int32_t, Eigen::Dynamic, 1> slaves,
    std::int32_t num_local_slaves)
    : _V(V), _slaves(), _slave_cells(), _cell_to_slaves_map(),
      _slave_to_cells_map(), _num_local_slaves(num_local_slaves), _master_map(),
      _coeff_map(), _owner_map(), _master_local_map(), _master_block_map(),
      _dofmap()
{
  _slaves
      = std::make_shared<Eigen::Array<std::int32_t, Eigen::Dynamic, 1>>(slaves);
  auto [slave_to_cells, cell_to_slaves_map] = create_cell_maps(slaves);
  auto [unique_cells, cell_to_slaves] = cell_to_slaves_map;
  _slave_cells
      = std::make_shared<Eigen::Array<std::int32_t, Eigen::Dynamic, 1>>(
          unique_cells);
  _cell_to_slaves_map = cell_to_slaves;
  _slave_to_cells_map = slave_to_cells;
}

std::pair<
    std::shared_ptr<dolfinx::graph::AdjacencyList<std::int32_t>>,
    std::pair<Eigen::Array<std::int32_t, Eigen::Dynamic, 1>,
              std::shared_ptr<dolfinx::graph::AdjacencyList<std::int32_t>>>>
MultiPointConstraint::create_cell_maps(
    Eigen::Array<std::int32_t, Eigen::Dynamic, 1> dofs)
{
  dolfinx::common::Timer timer("~MPC: Create slave->cell  and cell->slave map");
  const dolfinx::mesh::Mesh& mesh = *(_V->mesh());
  const dolfinx::fem::DofMap& dofmap = *(_V->dofmap());
  const int tdim = mesh.topology().dim();
  const int num_cells = mesh.topology().index_map(tdim)->size_local();

  // Create an array for the whole function space, where
  // dof index contains the index of the dof if it is in the list,
  // otherwise -1
  std::vector<std::int64_t> dof_index(_V->dim(), -1);
  std::map<std::int32_t, std::vector<std::int32_t>> idx_to_cell;
  for (std::int32_t i = 0; i < dofs.rows(); ++i)
  {
    std::vector<std::int32_t> cell_vec;
    idx_to_cell.insert({i, cell_vec});
    dof_index[dofs[i]] = i;
  }
  // Loop through all cells and make cell to dof index and index to cell map
  std::vector<std::int32_t> unique_cells;
  std::map<std::int32_t, std::vector<std::int32_t>> cell_to_idx;
  for (std::int32_t i = 0; i < num_cells; ++i)
  {
    auto cell_dofs = dofmap.cell_dofs(i);
    bool any_dof_in_cell = false;
    std::vector<std::int32_t> dofs_in_cell;
    for (std::int32_t j = 0; j < cell_dofs.size(); ++j)
    {
      // Check if cell dof in dofs list
      if (dof_index[cell_dofs[j]] != -1)
      {
        any_dof_in_cell = true;
        dofs_in_cell.push_back(dof_index[cell_dofs[j]]);
        idx_to_cell[dof_index[cell_dofs[j]]].push_back(i);
      }
    }
    if (any_dof_in_cell)
    {
      unique_cells.push_back(i);
      cell_to_idx.insert({i, dofs_in_cell});
    }
  }
  // Flatten unstructured maps
  std::vector<std::int32_t> indices_to_cells;
  std::vector<std::int32_t> cells_to_indices;
  std::vector<std::int32_t> offsets_cells{0};
  std::vector<std::int32_t> offsets_idx{0};
  for (auto it = cell_to_idx.begin(); it != cell_to_idx.end(); ++it)
  {
    auto idx = it->second;
    cells_to_indices.insert(cells_to_indices.end(), idx.begin(), idx.end());
    offsets_cells.push_back(cells_to_indices.size());
  }
  for (auto it = idx_to_cell.begin(); it != idx_to_cell.end(); ++it)
  {
    auto idx = it->second;
    indices_to_cells.insert(indices_to_cells.end(), idx.begin(), idx.end());
    offsets_idx.push_back(cells_to_indices.size());
  }

  // Create dof to cells adjacency list
  std::shared_ptr<dolfinx::graph::AdjacencyList<std::int32_t>> adj_ptr
      = std::make_shared<dolfinx::graph::AdjacencyList<std::int32_t>>(
          indices_to_cells, offsets_idx);

  // Create cell to dofs adjacency list
  Eigen::Map<const Eigen::Array<std::int32_t, Eigen::Dynamic, 1>> dof_cells(
      unique_cells.data(), unique_cells.size());
  std::shared_ptr<dolfinx::graph::AdjacencyList<std::int32_t>> adj2_ptr;
  adj2_ptr = std::make_shared<dolfinx::graph::AdjacencyList<std::int32_t>>(
      cells_to_indices, offsets_cells);

  return std::make_pair(adj_ptr, std::make_pair(dof_cells, adj2_ptr));
}
//-----------------------------------------------------------------------------
void MultiPointConstraint::add_masters(
    Eigen::Array<std::int64_t, Eigen::Dynamic, 1> masters,
    Eigen::Array<PetscScalar, Eigen::Dynamic, 1> coeffs,
    Eigen::Array<std::int32_t, Eigen::Dynamic, 1> owners,
    Eigen::Array<std::int32_t, Eigen::Dynamic, 1> offsets)
{
  _master_map = std::make_shared<dolfinx::graph::AdjacencyList<std::int64_t>>(
      masters, offsets);
  _coeff_map = std::make_shared<dolfinx::graph::AdjacencyList<PetscScalar>>(
      coeffs, offsets);
  _owner_map = std::make_shared<dolfinx::graph::AdjacencyList<std::int32_t>>(
      owners, offsets);

  // Create new index map with all masters
  create_new_index_map();
}
//-----------------------------------------------------------------------------
void MultiPointConstraint::create_new_index_map()
{
  dolfinx::common::Timer timer("~MPC: Create new index map");
  MPI_Comm comm = _V->mesh()->mpi_comm();
  const dolfinx::fem::DofMap& dofmap = *(_V->dofmap());

  std::shared_ptr<const dolfinx::common::IndexMap> index_map = dofmap.index_map;

  // Compute local master index before creating new index-map
  const std::int32_t& block_size = _V->dofmap()->index_map->block_size();
  Eigen::Array<std::int64_t, Eigen::Dynamic, 1> master_array
      = _master_map->array();
  master_array /= block_size;
  const std::vector<std::int32_t> master_as_local
      = _V->dofmap()->index_map->global_to_local(master_array);
  Eigen::Map<const Eigen::Array<std::int32_t, Eigen::Dynamic, 1>> masters_block(
      master_as_local.data(), master_as_local.size(), 1);
  std::shared_ptr<dolfinx::graph::AdjacencyList<std::int32_t>>
      old_master_block_map
      = std::make_shared<dolfinx::graph::AdjacencyList<std::int32_t>>(
          masters_block, _master_map->offsets());
  int mpi_size = -1;
  MPI_Comm_size(comm, &mpi_size);
  if (mpi_size == 1)
  {
    _index_map = index_map;
    _master_block_map = old_master_block_map;
  }
  else
  {
    std::vector<std::int64_t> new_ghosts;
    std::vector<std::int32_t> new_ranks;

    for (Eigen::Index i = 0; i < old_master_block_map->num_nodes(); ++i)
    {
      for (Eigen::Index j = 0; j < old_master_block_map->links(i).size(); ++j)
      {
        // Check if master is already ghosted
        if (old_master_block_map->links(i)[j] == -1)
        {
          const int& master_as_int = _master_map->links(i)[j];
          const std::div_t div = std::div(master_as_int, block_size);
          const int& block = div.quot;
          auto already_ghosted
              = std::find(new_ghosts.begin(), new_ghosts.end(), block);

          if (already_ghosted == new_ghosts.end())
          {
            new_ghosts.push_back(block);
            new_ranks.push_back(_owner_map->links(i)[j]);
          }
        }
      }
    }
    const Eigen::Array<std::int32_t, Eigen::Dynamic, 1>& old_ranks
        = index_map->ghost_owner_rank();
    Eigen::Array<std::int64_t, Eigen::Dynamic, 1> old_ghosts
        = index_map->ghosts();
    std::int32_t num_ghosts = old_ghosts.size();
    old_ghosts.conservativeResize(num_ghosts + new_ghosts.size());
    for (std::int64_t i = 0; i < new_ghosts.size(); i++)
      old_ghosts(num_ghosts + i) = new_ghosts[i];

    // Append rank of new ghost owners
    std::vector<int> ghost_ranks(old_ghosts.size());
    for (std::int64_t i = 0; i < old_ranks.size(); i++)
      ghost_ranks[i] = old_ranks[i];

    for (int i = 0; i < new_ghosts.size(); ++i)
    {
      ghost_ranks[num_ghosts + i] = new_ranks[i];
    }
    dolfinx::common::Timer timer_indexmap("MPC: Init indexmap");

    _index_map = std::make_shared<dolfinx::common::IndexMap>(
        comm, index_map->size_local(),
        dolfinx::MPI::compute_graph_edges(
            MPI_COMM_WORLD,
            std::set<int>(ghost_ranks.begin(), ghost_ranks.end())),
        old_ghosts, ghost_ranks, block_size);

    timer_indexmap.stop();
  }
  // Create new dofmap
  const dolfinx::fem::DofMap* old_dofmap = _V->dofmap().get();
  const int& bs = old_dofmap->element_dof_layout->block_size();
  dolfinx::mesh::Topology topology = _V->mesh()->topology();
  dolfinx::fem::ElementDofLayout layout = *old_dofmap->element_dof_layout;
  auto [unused_indexmap, o_dofmap] = dolfinx::fem::DofMapBuilder::build(
      _V->mesh()->mpi_comm(), topology, layout);
  _dofmap = std::make_shared<dolfinx::fem::DofMap>(
      old_dofmap->element_dof_layout, _index_map, o_dofmap);

  // Compute local master index before creating new index-map
  Eigen::Array<std::int64_t, Eigen::Dynamic, 1> master_blocks
      = _master_map->array();
  master_blocks /= block_size;
  const std::vector<std::int32_t>& master_block_local
      = _index_map->global_to_local(master_blocks);
  Eigen::Map<const Eigen::Array<std::int32_t, Eigen::Dynamic, 1>>
      masters_block_eigen(master_block_local.data(), master_block_local.size(),
                          1);
  _master_block_map
      = std::make_shared<dolfinx::graph::AdjacencyList<std::int32_t>>(
          masters_block_eigen, _master_map->offsets());

  // Go from blocks to actual local index
  Eigen::Array<std::int32_t, Eigen::Dynamic, 1> masters_local(
      master_block_local.size());
  std::int32_t c = 0;
  for (Eigen::Index i = 0; i < _master_map->num_nodes(); ++i)
  {
    auto masters = _master_map->links(i);
    for (Eigen::Index j = 0; j < masters.size(); ++j)
    {
      const int master_as_int = masters[j];
      const std::div_t div = std::div(master_as_int, block_size);
      const int rem = div.rem;
      masters_local(c) = masters_block_eigen(c) * block_size + rem;
      c++;
    }
  }
  _master_local_map
      = std::make_shared<dolfinx::graph::AdjacencyList<std::int32_t>>(
          masters_local, _master_map->offsets());
}
//-----------------------------------------------------------------------------
/// Create MPC specific sparsity pattern
dolfinx::la::SparsityPattern MultiPointConstraint::create_sparsity_pattern(
    const dolfinx::fem::Form<PetscScalar>& a)
{
  LOG(INFO) << "Generating MPC sparsity pattern";
  dolfinx::common::Timer timer("~MPC: Create sparsity pattern");
  if (a.rank() != 2)
  {
    throw std::runtime_error(
        "Cannot create sparsity pattern. Form is not a bilinear form");
  }

  /// Check that we are using the correct function-space in the bilinear
  /// form otherwise the index map will be wrong
<<<<<<< HEAD
  assert(a.function_space(0) == _V);
  assert(a.function_space(1) == _V);
=======
  assert(a.function_spaces().at(0) == _V);
  assert(a.function_spaces().at(1) == _V);

>>>>>>> f37d7990
  const dolfinx::mesh::Mesh& mesh = *(a.mesh());

  std::array<std::shared_ptr<const dolfinx::common::IndexMap>, 2> new_maps;
  new_maps[0] = _index_map;
  new_maps[1] = _index_map;
  dolfinx::la::SparsityPattern pattern(mesh.mpi_comm(), new_maps);

  ///  Create and build sparsity pattern for original form. Should be
  ///  equivalent to calling create_sparsity_pattern(Form a)
  dolfinx_mpc::build_standard_pattern(pattern, a);

  // Arrays replacing slave dof with master dof in sparsity pattern
  const int& block_size = _index_map->block_size();
  Eigen::Array<PetscInt, Eigen::Dynamic, 1> master_for_slave(block_size);
  Eigen::Array<PetscInt, Eigen::Dynamic, 1> master_for_other_slave(block_size);

  for (Eigen::Index i = 0; i < _cell_to_slaves_map->num_nodes(); ++i)
  {

    auto cell_dofs = _dofmap->cell_dofs(_slave_cells->array()[i]);
    auto slaves = _cell_to_slaves_map->links(i);

    // Arrays for flattened master slave data
    std::vector<std::int32_t> flattened_masters;
    for (std::int32_t j = 0; j < slaves.size(); ++j)
    {
      auto local_masters = _master_block_map->links(slaves[j]);
      for (std::int32_t k = 0; k < local_masters.size(); ++k)
        flattened_masters.push_back(local_masters[k]);
    }
    // Remove duplicate master blocks
    std::sort(flattened_masters.begin(), flattened_masters.end());
    flattened_masters.erase(
        std::unique(flattened_masters.begin(), flattened_masters.end()),
        flattened_masters.end());
    for (std::int32_t j = 0; j < flattened_masters.size(); ++j)
    {
      const std::int32_t& master_block = flattened_masters[j];
      // Add all dofs of the slave cell to the master blocks sparsity pattern
      for (std::size_t comp = 0; comp < block_size; ++comp)
        master_for_slave(comp) = block_size * master_block + comp;

      pattern.insert(master_for_slave, cell_dofs);
      pattern.insert(cell_dofs, master_for_slave);
      // Add sparsity pattern for all master dofs of any slave on this cell
      for (std::int32_t k = j + 1; k < flattened_masters.size(); ++k)
      {
        const std::int32_t& other_master_block = flattened_masters[k];
        for (std::size_t comp = 0; comp < block_size; ++comp)
          master_for_other_slave(comp) = block_size * other_master_block + comp;

        pattern.insert(master_for_slave, master_for_other_slave);
        pattern.insert(master_for_other_slave, master_for_slave);
      }
    }
  }
  return pattern;
};<|MERGE_RESOLUTION|>--- conflicted
+++ resolved
@@ -277,14 +277,10 @@
 
   /// Check that we are using the correct function-space in the bilinear
   /// form otherwise the index map will be wrong
-<<<<<<< HEAD
-  assert(a.function_space(0) == _V);
-  assert(a.function_space(1) == _V);
-=======
+
   assert(a.function_spaces().at(0) == _V);
   assert(a.function_spaces().at(1) == _V);
 
->>>>>>> f37d7990
   const dolfinx::mesh::Mesh& mesh = *(a.mesh());
 
   std::array<std::shared_ptr<const dolfinx::common::IndexMap>, 2> new_maps;
